[package]
name = "routing"
version = "0.2.7"
authors = ["MaidSafe Developers <dev@maidsafe.net>"]
description = "A secured storage DHT"
documentation = "http://maidsafe.net/routing/latest"
repository = "https://github.com/maidsafe/routing"
readme = "README.md"
license = "GPL-3.0"
homepage = "http://maidsafe.net"

[dependencies]
rustc-serialize = "*"
cbor = "*"
time = "*"
<<<<<<< HEAD
=======
sodiumoxide = "*"
>>>>>>> 0eac4aef
rand = "*"
message_filter = "*"
lru_time_cache = "0.1.5"
accumulator = "0.0.1"
crust = "*"
docopt = "*"
sodiumoxide = { git = "https://github.com/dirvine/sodiumoxide"}

[[example]]
name = "simple_key_value_store"
path = "examples/simple_key_value_store.rs"
test = true
bench = false<|MERGE_RESOLUTION|>--- conflicted
+++ resolved
@@ -13,17 +13,16 @@
 rustc-serialize = "*"
 cbor = "*"
 time = "*"
-<<<<<<< HEAD
-=======
-sodiumoxide = "*"
->>>>>>> 0eac4aef
 rand = "*"
 message_filter = "*"
 lru_time_cache = "0.1.5"
 accumulator = "0.0.1"
 crust = "*"
 docopt = "*"
-sodiumoxide = { git = "https://github.com/dirvine/sodiumoxide"}
+
+[dependencies.sodiumoxide]
+git = "https://github.com/Fraser999/sodiumoxide.git"
+branch = "use_git_repo"
 
 [[example]]
 name = "simple_key_value_store"
