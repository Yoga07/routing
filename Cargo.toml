--- conflicted
+++ resolved
@@ -12,27 +12,16 @@
 
 [dependencies]
 accumulator = "~0.5.0"
-<<<<<<< HEAD
 clippy = {version = "~0.0.95", optional = true}
-crust = "~0.18.0"
-itertools = "~0.5.2"
-=======
-clippy = {version = "~0.0.94", optional = true}
 crust = "~0.19.0"
 itertools = "~0.5.2"
-kademlia_routing_table = "~0.6.0"
->>>>>>> 5725a462
 log = "~0.3.6"
 lru_time_cache = "~0.5.0"
 maidsafe_utilities = "~0.10.0"
 quick-error = "~1.1.0"
 rand = "~0.3.14"
+rustc-serialize = "~0.3.19"
 rust_sodium = "~0.1.2"
-rustc-serialize = "~0.3.19"
-<<<<<<< HEAD
-rust_sodium = "~0.1.2"
-=======
->>>>>>> 5725a462
 term = "~0.4.4"
 unwrap = "~1.1.0"
 
