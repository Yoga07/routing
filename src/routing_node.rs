--- conflicted
+++ resolved
@@ -185,11 +185,9 @@
 
     pub fn bootstrap(&mut self, bootstrap_list: Option<Vec<Endpoint>>,
                      beacon_port: Option<u16>) -> Result<(), RoutingError> {
-        println!("[ CRUST ] bootstrap with list {:?}", bootstrap_list);
-
         let bootstrapped_to = try!(self.connection_manager.bootstrap(bootstrap_list, beacon_port)
                                    .map_err(|_|RoutingError::FailedToBootstrap));
-        println!("[ CRUST ] bootstrap {:?}", bootstrapped_to);
+        println!("bootstrap {:?}", bootstrapped_to);
 
         self.bootstrap_endpoint = Some(bootstrapped_to);
         // starts swapping ID with the bootstrap peer
@@ -208,22 +206,15 @@
                         ignore(self.message_received(&name, bytes));
                     },
                     None => {
-                        ignore(self.bootstrap_message_received(endpoint, bytes));
+                        if self.handle_challenge_request(&endpoint, &bytes) {
+                            return;
+                        }
+                        if self.handle_challenge_response(&endpoint, &bytes) {
+                            return;
+                        }
+                        ignore(self.handle_bootstrap_message(endpoint, bytes));
                     }
-<<<<<<< HEAD
-                    return;
                 }
-                if self.handle_challenge_request(&endpoint, &bytes) {
-                    return;
-=======
->>>>>>> 8691687a
-                }
-                if self.handle_challenge_response(&endpoint, &bytes) {
-                    return;
-                }
-                // reply with own_name if the incoming msg is BootstrapIdRequest
-                // record the peer_id if the incoming msg is BootstrapIdResponse
-                self.handle_bootstrap_message(endpoint, bytes);
             },
             crust::Event::NewConnection(endpoint) => {
                 self.handle_new_connect_event(endpoint);
@@ -234,7 +225,6 @@
         }
     }
 
-<<<<<<< HEAD
     fn handle_challenge_request(&mut self, peer_endpoint: &Endpoint,
                                 serialised_message: &Bytes) -> bool {
         let message = match decode::<ChallengeRequest>(serialised_message) {
@@ -283,8 +273,6 @@
     }
 
 
-    fn send_bootstrap_id_request(&mut self) {
-=======
     fn generate_bootstrap_header(&self, message_id: MessageId) -> MessageHeader {
         MessageHeader::new( message_id,
                             types::DestinationAddress{ dest: NameType::new([0u8; NAME_TYPE_LEN]),
@@ -297,7 +285,6 @@
 
     fn send_bootstrap_id_request(&mut self) -> RoutingResult {
         let message_id = self.get_next_message_id();
->>>>>>> 8691687a
         let message = RoutingMessage::new(MessageTypeTag::BootstrapIdRequest,
                                           self.generate_bootstrap_header(message_id),
                                           BootstrapIdRequest { sender_id: self.id() },
@@ -318,12 +305,8 @@
         ignore(encode(&message).map(|msg| self.send(Some(peer_endpoint).iter(), &msg)));
     }
 
-<<<<<<< HEAD
-    fn handle_bootstrap_id_response(&mut self, peer_endpoint: Endpoint, bytes: Bytes,
-                                    is_client: bool) {
-=======
+
     fn handle_bootstrap_id_response(&mut self, peer_endpoint: Endpoint, bytes: Bytes, is_client: bool) {
->>>>>>> 8691687a
         if self.all_connections.0.contains_key(&peer_endpoint) {
             // ignore further request once added or not in sequence (not recorded as pending)
             return;
@@ -364,7 +347,7 @@
     }
 
     fn handle_new_connect_event(&mut self, peer_endpoint: Endpoint) {
-        println!("[ CRUST ] handle_new_connect_event peer_ep : {:?}", peer_endpoint);
+        println!(" handle_new_connect_event peer_ep : {:?}", peer_endpoint);
         match self.routing_table.mark_as_connected(&peer_endpoint) {
             Some(peer_id) => {
                 // If the peer is already in our routing table, just add its endpoint to
@@ -393,7 +376,7 @@
     }
 
     fn handle_lost_connection_event(&mut self, peer_endpoint: Endpoint) {
-        println!("[ CRUST ]handle_lost_connection_event peer_ep : {:?}", peer_endpoint);
+        println!(" handle_lost_connection_event peer_ep : {:?}", peer_endpoint);
         let removed_entry = self.all_connections.0.remove(&peer_endpoint);
         if removed_entry.is_some() {
             let peer_id = removed_entry.unwrap();
@@ -535,19 +518,8 @@
         }
     }
 
-<<<<<<< HEAD
     fn handle_bootstrap_message(&mut self, peer_endpoint: Endpoint, serialised_msg: Bytes) -> RoutingResult {
-        let message = match decode::<RoutingMessage>(&serialised_msg) {
-            Err(err) => {
-                println!("Problem parsing bootstrap message: {} ", err);
-                return Err(RoutingError::UnknownMessageType);
-            },
-            Ok(msg) => msg,
-        };
-=======
-    fn bootstrap_message_received(&mut self, peer_endpoint: Endpoint, serialised_msg: Bytes) -> RoutingResult {
         let message = try!(decode::<RoutingMessage>(&serialised_msg));
->>>>>>> 8691687a
 
         if message.message_type == MessageTypeTag::BootstrapIdRequest {
             let request = try!(decode::<BootstrapIdRequest>(&message.serialised_body));
@@ -600,10 +572,7 @@
         if !added {
             return Err(RoutingError::AlreadyConnected);  // FIXME can also be not added to rt
         }
-        println!("[ CRUST ] connect {:?} {:?} -- RT add {:?} -- ",
-            connect_request.local_endpoints.clone(),
-            connect_request.external_endpoints.clone(),
-            peer_node_info.fob.name);
+        println!("RT add {:?} -- ", peer_node_info.fob.name);
 
         // Try to connect to the peer.
         self.connection_manager.connect(connect_request.local_endpoints.clone());
@@ -634,10 +603,7 @@
         if !added {
            return Ok(());
         }
-        println!("[ CRUST ] connect {:?} {:?} -- RT add {:?}",
-            connect_response.receiver_local_endpoints.clone(),
-            connect_response.receiver_external_endpoints.clone(),
-            peer_node_info.fob.name);
+        println!("[ RT add {:?}", peer_node_info.fob.name);
 
         // Try to connect to the peer.
         self.connection_manager.connect(connect_response.receiver_local_endpoints.clone());
@@ -1009,15 +975,6 @@
         return temp;
     }
 
-<<<<<<< HEAD
-    fn send_to_non_routing_list(&self, peer: &NameType, serialised_msg: Bytes) {
-        match self.all_connections.1.get(&peer) {
-            Some(peer_endpoints) => {
-                assert!(!peer_endpoints.is_empty());
-                let _ = self.connection_manager.send(peer_endpoints[0].clone(), serialised_msg);
-            },
-            None => ()  // FIXME handle error
-=======
     fn send<'a, I>(&self, targets: I, message: &Bytes) where I: Iterator<Item=&'a Endpoint> {
         for target in targets {
             ignore(self.connection_manager.send(target.clone(), message.clone()));
@@ -1027,12 +984,17 @@
     fn send_by_name<'a, I>(&self, peers: I, serialised_msg: Bytes) where I: Iterator<Item=&'a NameType> {
         for peer in peers {
             self.send(self.name_to_endpoint(peer).into_iter(), &serialised_msg);
->>>>>>> 8691687a
         }
     }
 
     fn name_to_endpoint(&self, name: &NameType) -> Option<&Endpoint> {
-        self.all_connections.1.get(name)
+        match self.all_connections.1.get(name) {
+            Some(endpoints) => {
+                                   assert!(!endpoints.is_empty());
+                                   Some(&endpoints[0])
+                               },
+            None => None
+        }
     }
 
     fn endpoint_to_name(&self, endpoint: &Endpoint) -> Option<&NameType> {
@@ -1044,7 +1006,6 @@
     }
 
     fn send_swarm_or_parallel(&self, target: &NameType, msg: &Bytes) {
-<<<<<<< HEAD
         for peer in self.routing_table.target_nodes(target) {
             match self.all_connections.1.get(&peer.id()) {
                 Some(peer_endpoints) => {
@@ -1057,23 +1018,10 @@
                 None => ()
             }
         }
-    }
-
-=======
-        self.send(self.get_connected_targets(target).iter().filter_map(|name|self.name_to_endpoint(&name)), msg);
-    }
-
-    fn get_connected_targets(&self, target: &NameType) -> Vec<NameType> {
-        let nodes = self.routing_table.target_nodes(target.clone());
-        nodes.iter().filter_map(|node_info| {
-            match node_info.connected_endpoint {
-                Some(_) => Some(node_info.id()),
-                None => None
-            }
-        }).collect()
-    }
-
->>>>>>> 8691687a
+        //FIXME (prakash) use this
+//      self.send(self.routing_table.target_nodes(target).iter().filter_map(|node_info|self.name_to_endpoint(node_info.id)), msg);
+    }
+
     fn address_in_close_group_range(&self, address: &NameType) -> bool {
         if self.routing_table.size() < RoutingTable::get_group_size() {
             return true;
