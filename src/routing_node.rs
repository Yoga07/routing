// Copyright 2015 MaidSafe.net limited.
//
// This SAFE Network Software is licensed to you under (1) the MaidSafe.net Commercial License,
// version 1.0 or later, or (2) The General Public License (GPL), version 3, depending on which
// licence you accepted on initial access to the Software (the "Licences").
//
// By contributing code to the SAFE Network Software, or to this project generally, you agree to be
// bound by the terms of the MaidSafe Contributor Agreement, version 1.0.  This, along with the
// Licenses can be found in the root directory of this project at LICENSE, COPYING and CONTRIBUTOR.
//
// Unless required by applicable law or agreed to in writing, the SAFE Network Software distributed
// under the GPL Licence is distributed on an "AS IS" BASIS, WITHOUT WARRANTIES OR CONDITIONS OF ANY
// KIND, either express or implied.
//
// Please review the Licences for the specific language governing permissions and limitations
// relating to use of the SAFE Network Software.

use crust;
use event::Event;
use action::Action;
use xor_name::XorName;
use sodiumoxide::crypto;
use id::{FullId, PublicId};
use lru_time_cache::LruCache;
use error::{RoutingError, ResponseError};
use authority::{Authority, our_authority};
use kademlia_routing_table::{RoutingTable, NodeInfo};
use messages::{DirectMessage, HopMessage, SignedMessage, RoutingMessage, RequestMessage, ResponseMessage,
               RequestContent, ResponseContent, Message};

const MAX_RELAYS: usize = 100;
const ROUTING_NODE_THREAD_NAME: &'static str = "RoutingNodeThread";
const CRUST_DEFAULT_BEACON_PORT: u16 = 5484;
const CRUST_DEFAULT_TCP_ACCEPTING_PORT: ::crust::Port = ::crust::Port::Tcp(5483);
const CRUST_DEFAULT_UTP_ACCEPTING_PORT: ::crust::Port = ::crust::Port::Utp(5483);

#[derive(PartialEq, Eq, PartialOrd, Ord, Debug, Clone)]
enum State {
    Disconnected,
    // Transition state while validating proxy node
    Bootstrapping,
    // We are Bootstrapped
    Client,
    // We have been Relocated and now a node
    Node,
}

/// Routing Node
pub struct RoutingNode {
    // for CRUST
    crust_service: ::crust::Service,
    accepting_on: Vec<::crust::Endpoint>,
    connection_counter: u32,
    // for RoutingNode
    client_restriction: bool,
    crust_rx: ::std::sync::mpsc::Receiver<::crust::Event>,
    action_rx: ::std::sync::mpsc::Receiver<Action>,
    event_sender: ::std::sync::mpsc::Sender<Event>,
    signed_message_filter: ::message_filter::MessageFilter<::messages::SignedMessage>,
    connection_filter: ::message_filter::MessageFilter<::XorName>,
    node_id_cache: LruCache<XorName, PublicId>,
    message_accumulator: ::accumulator::Accumulator<RoutingMessage,
                                                      ::sodiumoxide::crypto::sign::PublicKey>,
    refresh_accumulator: ::refresh_accumulator::RefreshAccumulator,
    refresh_causes: ::message_filter::MessageFilter<::XorName>,
    // Group messages which have been accumulated and then actioned
    grp_msg_filter: ::message_filter::MessageFilter<RoutingMessage>,
    // cache_options: ::data_cache_options::DataCacheOptions,
    relocation_quorum_size: usize,

    full_id: FullId,
    state: State,
    routing_table: RoutingTable<::id::PublicId, ::crust::Connection>,
    // our bootstrap connections
    proxy_map: ::std::collections::HashMap<::crust::Connection, PublicId>,
    // any clients we have proxying through us
    client_map: ::std::collections::HashMap<crypto::sign::PublicKey, ::crust::Connection>,
    data_cache: LruCache<XorName, Data>,
}

impl RoutingNode {
    pub fn new(event_sender: ::std::sync::mpsc::Sender<Event>,
               client_restriction: bool,
               keys: Option<FullId>)
               -> Result<(::types::RoutingActionSender,
                          ::maidsafe_utilities::thread::RaiiThreadJoiner),
                         RoutingError> {
        let (crust_tx, crust_rx) = ::std::sync::mpsc::channel();
        let (action_tx, action_rx) = ::std::sync::mpsc::channel();
        let (category_tx, category_rx) = ::std::sync::mpsc::channel();

        let routing_event_category =
            ::maidsafe_utilities::event_sender::MaidSafeEventCategory::RoutingEvent;
        let action_sender = ::types::RoutingActionSender::new(action_tx,
                                                              routing_event_category,
                                                              category_tx.clone());

        let crust_event_category =
            ::maidsafe_utilities::event_sender::MaidSafeEventCategory::CrustEvent;
        let crust_sender = ::crust::CrustEventSender::new(crust_tx,
                                                          crust_event_category,
                                                          category_tx);

        let crust_service = match ::crust::Service::new(crust_sender) {
            Ok(service) => service,
            Err(what) => panic!(format!("Unable to start crust::Service {}", what)),
        };

        let full_id = match keys {
            Some(full_id) => full_id,
            None => FullId::new(),
        };
        let our_name = *full_id.public_id().name();

        let joiner = thread!(ROUTING_NODE_THREAD_NAME, move || {
            let mut routing_node = RoutingNode {
                crust_service: crust_service,
                accepting_on: vec![],
            // Counter starts at 1, 0 is reserved for bootstrapping.
                connection_counter: 1u32,
                client_restriction: client_restriction,
                crust_rx: crust_rx,
                action_rx: action_rx,
                event_sender: event_sender,
                signed_message_filter: ::message_filter
                                       ::MessageFilter
                                       ::with_expiry_duration(::time::Duration::minutes(20)),
                connection_filter: ::message_filter::MessageFilter::with_expiry_duration(
                    ::time::Duration::seconds(20)),
                node_id_cache: LruCache::with_expiry_duration(::time::Duration::minutes(10)),
                message_accumulator: ::accumulator::Accumulator::with_duration(1,
                    ::time::Duration::minutes(5)),
                refresh_accumulator:
                    ::refresh_accumulator::RefreshAccumulator::with_expiry_duration(
                        ::time::Duration::minutes(5)),
                refresh_causes: ::message_filter::MessageFilter::with_expiry_duration(
                    ::time::Duration::minutes(5)),
                grp_msg_filter: ::message_filter::MessageFilter::with_expiry_duration(
                    ::time::Duration::minutes(20)),
            // cache_options: ::data_cache_options::DataCacheOptions::new(),
                relocation_quorum_size: 0,
                full_id: full_id,
                state: State::Disconnected,
                routing_table: RoutingTable::new(&our_name),
                proxy_map: ::std::collections::HashMap::new(),
                client_map: ::std::collections::HashMap::new(),
                data_cache: LruCache::with_expiry_duration(::time::Duration::minutes(10)),
            };

            routing_node.run(category_rx);

            debug!("Exiting thread {:?}", ROUTING_NODE_THREAD_NAME);
        });

        Ok((action_sender,
            ::maidsafe_utilities::thread::RaiiThreadJoiner::new(joiner)))
    }

    pub fn run(&mut self,
               category_rx: ::std::sync::mpsc::Receiver<
                   ::maidsafe_utilities::event_sender::MaidSafeEventCategory>) {
        self.crust_service.bootstrap(0u32, Some(CRUST_DEFAULT_BEACON_PORT));
        debug!("{}RoutingNode started running and started bootstrap",
               self.us());
        for it in category_rx.iter() {
            if self.state == State::Node {
                trace!("{}Routing Table size: {}",
                       self.us(),
                       self.routing_table.len());
            };
            match it {
                ::maidsafe_utilities::event_sender::MaidSafeEventCategory::RoutingEvent => {
                    if let Ok(action) = self.action_rx.try_recv() {
                        match action {
                            Action::SendContent(source_authority,
                                                destination_authority,
                                                content) => {
                                let _ = self.send_content(source_authority,
                                                          destination_authority,
                                                          content);
                            },
                            Action::ClientSendContent(destination_authority, content) => {
                                debug!("{}ClientSendContent received for {:?}", self.us(), content);
                                self.client_send_content(destination_authority, content);
                            },
                            Action::SetDataCacheOptions(cache_options) => {
                                self.data_cache.set_cache_options(cache_options);
                            }
                            Action::Terminate => {
                                debug!("{}routing node terminated", self.us());
                                let _ = self.event_sender.send(Event::Terminated);
                                self.crust_service.stop();
                                break;
                            }
                        }
                    }
                }
                ::maidsafe_utilities::event_sender::MaidSafeEventCategory::CrustEvent => {
                    if let Ok(crust_event) = self.crust_rx.try_recv() {
                        match crust_event {
                            ::crust::Event::BootstrapFinished => self.handle_bootstrap_finished(),
                            ::crust::Event::OnAccept(connection) => {
                                self.handle_on_accept(connection)
                            }

                            // TODO (Fraser) This needs to restart if we are left with 0 connections
                            ::crust::Event::LostConnection(connection) => {
                                self.handle_lost_connection(connection)
                            }

                            ::crust::Event::NewMessage(connection, bytes) => {
                                self.handle_new_message(connection, bytes)
                            }
                            ::crust::Event::OnConnect(connection, connection_token) => {
                                self.handle_on_connect(connection, connection_token)
                            }
                            ::crust::Event::ExternalEndpoints(external_endpoints) => {
                                for external_endpoint in external_endpoints {
                                    debug!("{}Adding external endpoint {:?}",
                                           self.us(),
                                           external_endpoint);
                                    self.accepting_on.push(external_endpoint);
                                }
                            }
                            ::crust::Event::OnHolePunched(_hole_punch_result) => unimplemented!(),
                            ::crust::Event::OnUdpSocketMapped(_mapped_udp_socket) => unimplemented!(),
                            ::crust::Event::OnRendezvousConnect(_connection, _signed_request) => unimplemented!(),
                        }
                    }
                }
            } // Category Match
        } // Category Rx
    }

    fn handle_new_message(&mut self, connection: ::crust::Connection, bytes: Vec<u8>) {
        match maidsafe_utilities::serialisation::deserialise(&bytes) {
            Ok(HopMessage(hop_msg)) => self.handle_hop_message(hop_msg, connection),
            Ok(DirectMessage(direct_msg)) => self.handle_direct_message(direct_msg, connection),
            // TODO This connection could be dropped on error ?
            Err(err) => warn!("{}Could not decode incoming bytes as a message - {:?}", self.us(), err),
        }
    }

    fn handle_hop_message(&mut self, hop_msg: &HopMessage, connection: ::crust::Connection) -> Result<(), RoutingError> {
        if self.state == State::Node {
            if let Some(NodeInfo { ref public_id, ..}) = self.routing_table.get(hop_msg.name()) {
                if !hop_msg.verify(public_id.signing_public_key()) {
                    return Err(RoutingError::FailedSignature)
                }
            } else if let Some((ref pub_key, _)) = self.client_map.iter().find(|elt| connection == elt.1) {
                if !hop_msg.verify(pub_key) {
                    return Err(RoutingError::FailedSignature)
                }
            } else {
                // TODO drop connection ?
                return Err(RoutingError::UnknownConnection)
            }
        } else if self.state == State::Client {
            if let Some(pub_id) = self.proxy_map.get(&connection) {
                if !hop_msg.verify(pub_id.signing_public_key()) {
                    return Err(RoutingError::FailedSignature)
                }
            }
        } else {
            return Err(RoutingError::InvalidStateForOperation)
        }

        let (content, name) = hop_msg.extract();
        self.handle_signed_message(content, name, connection)
    }

    fn handle_signed_message(&mut self,
                             signed_msg: SignedMessage,
                             hop_name: XorName,
                             connection: ::crust::Connection) -> Result<(), RoutingError> {
        try!(signed_msg.verify());

        // Prevents
        // 1) someone sending messages repeatedly to us
        // 2) swarm messages generated by us reaching us again
        if self.signed_message_filter.check(&signed_msg) {
            return Err(RoutingError::FilterCheckFailed)
        }
        self.signed_message_filter.add(signed_msg.clone());

        // Either swarm or Direction check
        if self.state == State::Node {
            if self.routing_table.is_close(signed_msg.content().dst.get_name()) {
                if signed_msg.content().dst.is_group() {
                    // Swarm
                    self.send(signed_msg.clone());
                }
            } else if !::xor_name::closer_to_target(self.full_id.public_id().name(),
                                                    &hop_name,
                                                    signed_msg.content().dst().get_name()) {
                return Err(RoutingError::DirectionCheckFailed)
            }

            // Cache handling
            if let Some(data) = self.get_from_cache(signed_msg.content()) {
                let content = ResponseContent::Get {
                    result: Ok(data.clone()),
                };

                let response_msg = ResponseMessage {
                    src: Authority::ManagedNode(self.full_id.public_id().name().clone()),
                    dst: signed_msg.content().src().clone(),
                    content: content,
                };

                let routing_msg = RoutingMessage::Response(response_msg);
                let signed_msg = SignedMessage::new(routing_msg, &self.full_id);

                return self.send(signed_msg)
            }

            self.add_to_cache(signed_msg.content());

            // Forwarding the message not meant for us (transit)
            if !self.routing_table.is_close(signed_msg.content().dst.get_name()) {
                self.send(signed_msg.clone());
            }
        }

        // Hereafter this msg is for us
        self.handle_routing_message(signed_msg.content().clone(), signed_msg.public_id())
    }

    fn get_from_cache(&self, routing_msg: &RoutingMessage) -> Option<&Data> {
        match *routing_msg {
            RoutingMessage::Request(RequestContent::Get(DataRequest::ImmutableData(ref name, _))) =>
                self.data_cache.get(name),
            _ => None,
        }
    }

    fn add_to_cache(&self, routing_msg: &RoutingMessage) {
        match *routing_msg {
            RoutingMessage::Response(ResponseContent::Get { result: Ok(ref data @ Data::ImmutableData(_)), }) => {
                let _ = self.data_cache.insert(data.name().clone(), data.clone());
            },
            _ => (),
        }
    }

    /// It only handles messages received from connections in our routing table;
    /// i.e. this is a pure SAFE message (and does not function as the start of a proxy).
    /// If we are the proxy node for a message from the SAFE network to a node we proxy for,
    /// then we will pass out the message to the client or bootstrapping node;
    /// no proxy-messages enter the SAFE network here.
    fn handle_routing_message(&mut self, routing_msg: RoutingMessage, public_id: PublicId) -> Result<(), RoutingError> {
        if self.grp_msg_filter.check(&routing_message) {
            return Err(RoutingError::FilterCheckFailed)
        }

        // Cache a response if from a GetRequest and caching is enabled for the Data type.
        self.data_cache.handle_cache_put(&routing_message);
        // Get from cache if it's there.
        if let Some(content) = self.data_cache.handle_cache_get(&routing_message) {
            let source_authority = ::authority::Authority::ManagedNode(*self.full_id
                                                                            .public_id()
                                                                            .name());
            return self.send_content(source_authority, routing_message.source_authority, content);
        }

        // Scan for remote names.
        if self.state == State::Node {
            // Node Harvesting
            match routing_message.source_authority {
                ::authority::Authority::ClientManager(ref name) |
                ::authority::Authority::NaeManager(ref name)  |
                ::authority::Authority::NodeManager(ref name) |
                ::authority::Authority::ManagedNode(ref name) => self.refresh_routing_table(&name),
                ::authority::Authority::Client(_, _) => {}
            };

            // Forward the message.
            debug!("{}Forwarding signed message", self.us());
            // Swarm
            self.send(signed_message.clone());
        }

        // TODO Needs discussion as to what this block does
        // check if our calculated authority matches the destination authority of the message
        let our_authority = self.our_authority(&routing_message);
        if our_authority.clone()
                        .map_or(true, |our_auth| &routing_message.destination_authority != &our_auth) {
            // Either the message is directed at a group, and the target should be in range,
            // or it should be aimed directly at us.
            if routing_message.destination_authority.is_group() {
                if !self.name_in_range(routing_message.destination_authority.get_location()) {
                    debug!("{}Name {:?} not in range",
                           self.us(),
                           routing_message.destination_authority.get_location());
                    return Err(RoutingError::BadAuthority);
                };
                debug!("{}Received an in-range group message", self.us());
            } else {
                match routing_message.destination_authority.get_address() {
                    Some(ref address) => {
                        if !self.is_us(address) {
                            debug!("{}Destination address {:?} is not us", self.us(), address);
                            return Err(RoutingError::BadAuthority);
                        }
                    }
                    None => return Err(RoutingError::BadAuthority),
                }
            }
        }

        // Accumulate message
        debug!("{}Accumulating signed message", self.us());

        // If the message is not from a group then don't accumulate
        let (accumulated_message, opt_token) = if routing_message.source_authority.is_group() {
            match self.accumulate(&routing_message,
                                  signed_message.signing_public_key().clone()) {
                Some(output_message) => (output_message, None),
                None => {
                    debug!("{}Not enough signatures. Not processing request yet",
                           self.us());
                    return Err(::error::RoutingError::NotEnoughSignatures);
                }
            }
        } else {
            (routing_message, Some(signed_message.as_signed_request()))
        };
        self.handle_accumulated_message(accumulated_message, opt_token)
    }

    fn handle_bootstrap_finished(&mut self) {
        debug!("{}Finished bootstrapping.", self.us());
        // If we have no connections, we should start listening to allow incoming connections
        if self.state == State::Disconnected {
            debug!("{}Bootstrap finished with no connections. Start Listening to allow incoming \
                    connections.",
                   self.us());
            self.start_listening();
        }
    }

    fn start_listening(&mut self) {
        match self.crust_service.start_beacon(CRUST_DEFAULT_BEACON_PORT) {
            Ok(port) => {
                info!("{}Running Crust beacon listener on port {}",
                      self.us(),
                      port)
            }
            Err(error) => {
                warn!("{}Crust beacon failed to listen on port {}: {:?}",
                      self.us(),
                      CRUST_DEFAULT_BEACON_PORT,
                      error)
            }
        }
        match self.crust_service.start_accepting(CRUST_DEFAULT_TCP_ACCEPTING_PORT) {
            Ok(endpoint) => {
                info!("{}Running TCP listener on {:?}", self.us(), endpoint);
                self.accepting_on.push(endpoint);
            }
            Err(error) => {
                warn!("{}Failed to listen on {:?}: {:?}",
                      self.us(),
                      CRUST_DEFAULT_TCP_ACCEPTING_PORT,
                      error)
            }
        }
        match self.crust_service.start_accepting(CRUST_DEFAULT_UTP_ACCEPTING_PORT) {
            Ok(endpoint) => {
                info!("{}Running uTP listener on {:?}", self.us(), endpoint);
                self.accepting_on.push(endpoint);
            }
            Err(error) => {
                warn!("{}Failed to listen on {:?}: {:?}",
                      self.us(),
                      CRUST_DEFAULT_UTP_ACCEPTING_PORT,
                      error)
            }
        }

        // The above commands will give us only internal endpoints on which we're accepting. The
        // next command will try to find external endpoints. The result shall be returned async
        // through the Crust::ExternalEndpoints event.
        self.crust_service.get_external_endpoints();
    }

    fn handle_on_connect(&mut self,
                         connection: ::std::io::Result<::crust::Connection>,
                         connection_token: u32) {
        match connection {
            Ok(connection) => {
                debug!("{}New connection via OnConnect {:?} with token {}",
                       self.us(),
                       connection,
                       connection_token);
                if let State::Disconnected = *self.state() {
                    // Established connection. Pending Validity checks
                    self.state = State::Bootstrapping;
                    let _ = self.client_identify(connection);
                    return;
                }

                let _ = self.node_identify(connection);
            }
            Err(error) => {
                warn!("{}Failed to make connection with token {} - {}",
                      self.us(),
                      connection_token,
                      error);
            }
        }
    }

    fn handle_on_accept(&mut self, connection: ::crust::Connection) {
        debug!("{}New connection via OnAccept {:?}", self.us(), connection);
        if let State::Disconnected = *self.state() {
            // I am the first node in the network, and I got an incoming connection so I'll
            // promote myself as a node.
            let new_name = XorName::new(crypto::hash::sha512::hash(&self.full_id
                                                                        .public_id()
                                                                        .name()
                                                                        .0)
                                            .0);

            // This will give me a new RT and set state to Relocated
            self.assign_network_name(new_name);
            self.state = State::Node;
        }
    }

    /// When CRUST reports a lost connection, ensure we remove the endpoint everywhere
    fn handle_lost_connection(&mut self, connection: ::crust::Connection) {
        debug!("{}Lost connection on {:?}", self.us(), connection);
        self.dropped_routing_node_connection(&connection);
        self.dropped_client_connection(&connection);
        self.dropped_bootstrap_connection(&connection);
    }

    fn bootstrap_identify(&mut self, connection: ::crust::Connection) -> Result<(), RoutingError> {
        let direct_message = ::direct_messages::DirectMessage::BootstrapIdentify {
            public_id: self.full_id.public_id().clone(),
        // Current quorum size should also include ourselves when sending this message. Thus
        // the '+ 1'
            current_quorum_size: self.routing_table.dynamic_quorum_size() + 1,

        };
        // TODO impl convert trait for RoutingError
        let bytes = try!(::maidsafe_utilities::serialisation::serialise(&direct_message));

        Ok(self.crust_service.send(connection, bytes))
    }

    fn client_identify(&mut self, connection: ::crust::Connection) -> Result<(), RoutingError> {
        let serialised_public_id =
            try!(::maidsafe_utilities::serialisation::serialise(self.full_id.public_id()));
        let signature = ::sodiumoxide::crypto::sign::sign_detached(&serialised_public_id,
                                                                   self.full_id
                                                                       .signing_private_key());

        let direct_message = ::direct_messages::DirectMessage::ClientIdentify {
            serialised_public_id: serialised_public_id,
            signature: signature,
        };
        let bytes = try!(::maidsafe_utilities::serialisation::serialise(&direct_message));

        Ok(self.crust_service.send(connection, bytes))
    }

    fn node_identify(&mut self, connection: ::crust::Connection) -> Result<(), RoutingError> {
        let serialised_public_id =
            try!(::maidsafe_utilities::serialisation::serialise(self.full_id.public_id()));
        let signature = ::sodiumoxide::crypto::sign::sign_detached(&serialised_public_id,
                                                                   self.full_id
                                                                       .signing_private_key());

        let direct_message = ::direct_messages::DirectMessage::NodeIdentify {
            serialised_public_id: serialised_public_id,
            signature: signature,
        };
        let bytes = try!(::maidsafe_utilities::serialisation::serialise(&direct_message));

        Ok(self.crust_service.send(connection, bytes))
    }

    // fn handle_identify(&mut self, connection: ::crust::Connection, peer_public_id: &PublicId) {
    //     debug!("{}Peer {:?} has identified itself on {:?}",
    //            self.us(),
    //            peer_public_id,
    //            connection);
    //     match self.state {
    //         State::Disconnected => {
    //             unreachable!("Should not be Disconnected when handling incoming identify message");
    //         }
    //         State::Bootstrapping => {
    //             assert!(self.proxy_map.is_empty());
    //             // I think this `add_peer` function is doing some validation of the ID, but I
    //             // haven't looked fully.  I guess it can't do proper validation until the PublicId
    //             // type is fixed to be validatable.  We should at least for now avoid (or assert
    //             // that we're not) adding a client ID here as the peer.

    //             // TODO(Fraser) - if this returns false, we probably need to restart
    //             let _ = self.proxy_map.insert(connection, peer_public_id.clone());
    //             info!("{}Routing Client bootstrapped", self.us());
    //             self.state = State::Client;
    //             let _ = self.event_sender.send(Event::Bootstrapped);
    //             let _ = self.relocate();
    //         }
    //         State::Client => {
    //             if self.client_restriction {
    //                 // Just now we only allow one bootstrap connection, so if we're already in
    //                 // Client state, we shouldn't receive further identifiers from peers.
    //                 error!("{}We're bootstrapped already, but have received another identifier from \
    //                        {:?} on {:?} - closing this connection now.", self.us(), peer_public_id,
    //                        connection);
    //                 self.drop_crust_connection(connection);
    //             } else if &::sodiumoxide::crypto::hash::sha512::hash(&peer_public_id.signing_public_key().0).0[..] !=
    //                       &peer_public_id.name().0[..] {
    //                 // FIXME
    //                 self.add_node(connection, peer_public_id.clone());
    //             } else {
    //                 error!("{}We're bootstrapped already, but have received another identifier from {:?} on {:?} - \
    //                     closing this connection now.", self.us(), peer_public_id, connection);
    //                 self.drop_crust_connection(connection);
    //             }
    //         }
    //         State::Node => {
    //             if &::sodiumoxide::crypto::hash::sha512::hash(&peer_public_id.signing_public_key().0).0[..] !=
    //                &peer_public_id.name().0[..] {
    //                 self.add_node(connection, peer_public_id.clone());
    //             } else {
    //                 self.add_client(connection, peer_public_id.clone());
    //             }
    //         }
    //     }
    // }

<<<<<<< HEAD
        // Cache a response if from a GetRequest and caching is enabled for the Data type.
        self.data_cache.handle_cache_put(&routing_message);
        // Get from cache if it's there.
        if let Some(content) = self.data_cache.handle_cache_get(&routing_message) {
            let source_authority = ::authority::Authority::ManagedNode(*self.full_id
                                                                            .public_id()
                                                                            .name());
            return self.send_content(source_authority, routing_message.source_authority, content);
        }

        // Scan for remote names.
        if self.state == State::Node {
            // Node Harvesting
            // FIXME(dirvine) The name here is not a node we cannot harvest it :07/12/2015
            // match routing_message.from_authority {
            //     ::authority::Authority::ClientManager(ref name) |
            //     ::authority::Authority::NaeManager(ref name)  |
            //     ::authority::Authority::NodeManager(ref name) |
            //     ::authority::Authority::ManagedNode(ref name) => self.refresh_routing_table(&name),
            //     ::authority::Authority::Client(_, _) => {}
            // };

            // Forward the message.
            debug!("{}Forwarding signed message", self.us());
            // Swarm
            self.send(signed_message.clone());
        }

        // TODO Needs discussion as to what this block does
        // check if our calculated authority matches the destination authority of the message
        let our_authority = self.our_authority(&routing_message);
        if our_authority.clone()
                        .map_or(true, |our_auth| &routing_message.destination_authority != &our_auth) {
            // Either the message is directed at a group, and the target should be in range,
            // or it should be aimed directly at us.
            if routing_message.destination_authority.is_group() {
                if !self.name_in_range(routing_message.destination_authority.get_location()) {
                    debug!("{}Name {:?} not in range",
                           self.us(),
                           routing_message.destination_authority.get_location());
                    return Err(RoutingError::BadAuthority);
                };
                debug!("{}Received an in-range group message", self.us());
            } else {
                match routing_message.destination_authority.get_address() {
                    Some(ref address) => {
                        if !self.is_us(address) {
                            debug!("{}Destination address {:?} is not us", self.us(), address);
                            return Err(RoutingError::BadAuthority);
                        }
                    }
                    None => return Err(RoutingError::BadAuthority),
                }
            }
        }

        // Accumulate message
        debug!("{}Accumulating signed message", self.us());

        // If the message is not from a group then don't accumulate
        let (accumulated_message, opt_token) = if routing_message.source_authority.is_group() {
            match self.accumulate(&routing_message,
                                  signed_message.signing_public_key().clone()) {
                Some(output_message) => (output_message, None),
                None => {
                    debug!("{}Not enough signatures. Not processing request yet",
                           self.us());
                    return Err(::error::RoutingError::NotEnoughSignatures);
                }
            }
        } else {
            (routing_message, Some(signed_message.as_signed_request()))
        };
        self.handle_accumulated_message(accumulated_message, opt_token)
    }
=======
>>>>>>> 6825b877

    fn handle_accumulated_message(&mut self,
                                  accumulated_message: ::messages::RoutingMessage,
                                  opt_token: Option<SignedRequest>)
                                  -> Result<(), RoutingError> {
        let result = match accumulated_message.content {
            Content::InternalRequest(request) => {
                match request {
                    InternalRequest::GetNetworkName { current_id, } => {
                       self.handle_get_network_name_request(opt_token,
                                                            current_id,
                                                            accumulated_message.source_authority,
                                                            accumulated_message.destination_authority)
                    }
                    InternalRequest::ExpectCloseNode { expect_id, } => {
                        self.handle_expect_close_node_request(opt_token, expect_id)
                    }
                    InternalRequest::GetCloseGroup => {
                        self.handle_get_close_group_request(opt_token,
                                                            accumulated_message.source_authority,
                                                            accumulated_message.destination_authority)
                    }
                    InternalRequest::Endpoints { encrypted_endpoints, nonce_bytes } => {
                        self.handle_endpoints(opt_token,
                                              encrypted_endpoints,
                                              nonce_bytes,
                                              accumulated_message.source_authority,
                                              accumulated_message.destination_authority)
                    }
                    InternalRequest::Connect => {
                        if let ::authority::Authority::ManagedNode(name) =
                                accumulated_message.source_authority {
                            self.handle_connect_request(opt_token, name)
                        } else {
                            return Err(RoutingError::BadAuthority);
                        }
                    }
                    InternalRequest::GetPublicId => {
                        if let (::authority::Authority::ManagedNode(from_name),
                                ::authority::Authority::NodeManager(to_name)) =
                                (accumulated_message.source_authority,
                                 accumulated_message.destination_authority) {
                            self.handle_get_public_id(opt_token, from_name, to_name)
                        } else {
                            return Err(RoutingError::BadAuthority);
                        }
                    }
                    InternalRequest::GetPublicIdWithEndpoints { .. } => {
                        if let (::authority::Authority::ManagedNode(from_name),
                                ::authority::Authority::NodeManager(to_name)) =
                                (accumulated_message.source_authority,
                                 accumulated_message.destination_authority) {
                            self.handle_get_public_id_with_endpoints(opt_token, from_name, to_name)
                        } else {
                            return Err(RoutingError::BadAuthority);
                        }
                    }
                    // From Group
                    InternalRequest::Refresh { type_tag, message, cause, } => {
                        if accumulated_message.source_authority.is_group() {
                            self.handle_refresh(type_tag,
                                                accumulated_message.source_authority
                                                                   .get_location()
                                                                   .clone(),
                                                message,
                                                accumulated_message.destination_authority,
                                                cause)
                        } else {
                            return Err(RoutingError::BadAuthority);
                        }
                    }
                }
            }
            Content::InternalResponse(response) => {
                match response {
                    InternalResponse::GetNetworkName { relocated_id, signed_request, } => {
                        self.handle_get_network_name_response(relocated_id, signed_request)
                    }
                    InternalResponse::GetCloseGroup { close_group_ids, signed_request, } => {
                        self.handle_get_close_group_response(accumulated_message.destination_authority,
                                                             close_group_ids,
                                                             signed_request)
                    }
                    InternalResponse::GetPublicId { public_id, signed_request } => {
                        self.handle_get_public_id_response(public_id, signed_request)
                    }
                    InternalResponse::GetPublicIdWithEndpoints { public_id, signed_request } => {
                        self.handle_get_public_id_with_endpoints_response(public_id, signed_request)
                    }
                }
            }
            Content::ExternalRequest(request) => {
                self.send_to_user(Event::Request {
                    request: request,
                    our_authority: accumulated_message.destination_authority,
                    from_authority: accumulated_message.source_authority,
                    signed_request: opt_token,
                });
                Ok(())
            }
            Content::ExternalResponse(response) => {
                self.handle_external_response(response,
                                              accumulated_message.destination_authority,
                                              accumulated_message.source_authority)
            }
        };

        // TODO Remove this if not required
        match result {
            Ok(()) => {
                // self.signed_message_filter.add((routing_message, public_sign_key.clone()));
                Ok(())
            }
            Err(RoutingError::UnknownMessageType) => {
                // self.signed_message_filter.add((routing_message, public_sign_key.clone()));
                Err(RoutingError::UnknownMessageType)
            }
            Err(e) => Err(e),
        }

    }

    fn accumulate(&mut self,
                  message: &::messages::RoutingMessage,
                  public_sign_key: ::sodiumoxide::crypto::sign::PublicKey)
                  -> Option<RoutingMessage> {
        // TODO(Fraser) Use this properly
        utils::bucket_index_range_confidence();

        debug!("{}Adding message with public key {:?} to message_accumulator",
               self.us(),
               public_sign_key);

        self.message_accumulator.set_quorum_size(self.routing_table.dynamic_quorum_size());
        if self.message_accumulator.add(message.clone(), public_sign_key.clone()).is_some() {
            self.grp_msg_filter.add(message.clone());
            Some(message.clone())
        } else {
            None
        }
    }

    // ---- Direct Messages -----------------------------------------------------------------------
    fn verify_signed_public_id(serialised_public_id: &[u8],
                               signature: &::sodiumoxide::crypto::sign::Signature)
                               -> Result<::id::PublicId, RoutingError> {
        let public_id: ::id::PublicId =
            try!(::maidsafe_utilities::serialisation::deserialise(serialised_public_id));
        if ::sodiumoxide::crypto::sign::verify_detached(signature,
                                                        serialised_public_id,
                                                        public_id.signing_public_key()) {
            Ok(public_id)
        } else {
            Err(RoutingError::FailedSignature)
        }
    }

    fn handle_direct_message(&mut self,
                             direct_message: ::direct_messages::DirectMessage,
                             connection: ::crust::Connection) {
        debug!("{}Direct Message Received - {:?}",
               self.us(),
               direct_message);
        match direct_message {
            ::direct_messages::DirectMessage::BootstrapIdentify { ref public_id, current_quorum_size } => {
                if *public_id.name() == ::XorName::new(::sodiumoxide
                                                        ::crypto
                                                        ::hash::sha512::hash(&public_id.signing_public_key().0).0) {
                    warn!("{}Incoming Connection not validated as a proper node - dropping", self.us());
                    self.crust_service.drop_node(connection);

                    // Probably look for other bootstrap connections
                    return
                }

                if let Some(previous_name) = self.proxy_map.insert(connection, public_id) {
                    warn!("{}Adding bootstrap node to proxy map caused a prior id to eject. \
                          Previous name: {:?}", self.us(), previous_name);
                    warn!("{}Dropping this connection {:?}", self.us(), connection);
                    self.crust_service.drop_node(connection);
                    let _ = self.proxy_map.remove(&connection);

                    // Probably look for other bootstrap connections
                    return
                }

                self.state = State::Client;
                self.relocation_quorum_size = current_quorum_size;

                // Only if we started as a client but eventually want to be a node
                if self.client_restriction {
                    let _ = self.event_sender.send(Event::Connected);
                } else {
                    self.relocate();
                }
            }
            ::direct_messages::DirectMessage::ClientIdentify { ref serialised_public_id, ref signature } => {
                let public_id = match RoutingNode::verify_signed_public_id(serialised_public_id, signature) {
                    Ok(public_id) => public_id,
                    Err(error) => {
                        warn!("{}Signature check failed in NodeIdentify - Dropping connection {:?}",
                              self.us(), connection);
                        self.crust_service.drop_node(connection);

                        return
                    }
                };

                if *public_id.name() != ::XorName::new(::sodiumoxide
                                                        ::crypto
                                                        ::hash::sha512::hash(&public_id.signing_public_key().0).0) {
                    warn!("{}Incoming Connection not validated as a proper client - dropping", self.us());
                    self.crust_service.drop_node(connection);
                    return
                }

                if let Some(prev_conn) = self.client_map.insert(public_id.signing_public_key().clone(), connection) {
                    debug!("{}Found previous connection against client key - Dropping {:?}",
                           self.us(), prev_conn);
                    self.crust_service.drop_node(prev_conn);
                }

                let _ = self.bootstrap_identify(connection);
            }
            ::direct_messages::DirectMessage::NodeIdentify { ref serialised_public_id, ref signature } => {
                let public_id = match RoutingNode::verify_signed_public_id(serialised_public_id, signature) {
                    Ok(public_id) => public_id,
                    Err(error) => {
                        warn!("{}Signature check failed in NodeIdentify - Dropping connection {:?}",
                              self.us(), connection);
                        self.crust_service.drop_node(connection);

                        return
                    }
                };

                if let Some(their_public_id) = self.node_id_cache.get(public_id.name()).cloned() {
                    if their_public_id != public_id {
                        warn!("{}Given Public ID and Public ID in cache don't match - Given {:?} :: In cache {:?} \
                               Dropping connection {:?}", self.us(), public_id, their_public_id, connection);

                        self.crust_service.drop_node(connection);
                        return
                    }

                    let node_info = ::kademlia_routing_table::NodeInfo::new(public_id.clone(), vec![connection]);
                    if self.routing_table.has_node(public_id.name()) {
                        if !self.routing_table.add_connection(public_id.name(), connection) {
                            // We already sent an identify down this connection
                            return
                        }
                    } else {
                        let (is_added, node_removed) = self.routing_table.add_node(node_info);

                        if !is_added {
                            debug!("{}Node rejected by Routing table - Closing {:?}", self.us(), connection);
                            self.crust_service.drop_node(connection);
                            let _ = self.node_id_cache.remove(public_id.name());

                            return
                        }

                        if let Some(node_to_drop) = node_removed {
                            debug!("{}Node ejected by routing table on an add. Dropping node {:?}",
                                   self.us(), node_to_drop);

                            for it in node_to_drop.connections.into_iter() {
                                self.crust_service.drop_node(it);
                            }
                        }
                    }

                    let _ = self.node_identify(connection);
                } else {
                    debug!("{}PublicId not found in node_id_cache - Dropping Connection {:?}", self.us(), connection);
                    self.crust_service.drop_node(connection);
                }
            }
            ::direct_messages::DirectMessage::Churn { ref close_group } => {
                // TODO (ben 26/08/2015) verify the signature with the public_id
                // from our routing table.
                self.handle_churn(close_group);
            }
        }
    }

    fn handle_churn(&mut self, close_group: &[::XorName]) {
        debug!("{}CHURN: received {} names", self.us(), close_group.len());
        for close_node in close_group {
            self.refresh_routing_table(close_node);
        }
    }

    // Constructed by A; From A -> X
    fn relocate(&mut self) -> Result<(), RoutingError> {
        debug!("{}Requesting a network name", self.us());
        debug_assert!(self.state == State::Client);

        let destination_authority = ::authority::Authority::NaeManager(*self.full_id.public_id().name());

        let internal_request = ::messages::InternalRequest::GetNetworkName {
            current_id: self.full_id.public_id().clone(),
        };

        let content = ::messages::Content::InternalRequest(internal_request);
        let routing_message = RoutingMessage {
            source_authority: try!(self.get_client_authority()),
            destination_authority: destination_authority,
            content: content,
            group_keys: None,
        };

        let signed_message = try!(SignedMessage::new(&routing_message, &self.full_id));

        Ok(self.send(signed_message))
    }

    // Received by X; From A -> X
    fn handle_get_network_name_request(&mut self,
                                       opt_token: Option<::messages::SignedRequest>,
                                       mut their_public_id: ::id::PublicId,
                                       request_source: Authority,
                                       request_destination: Authority) -> Result<(), RoutingError> {
        let signed_request = match opt_token {
            Some(signed_request) => signed_request,
            None => {
                error!("{}Programming Error - Shouldn't be encountered. Investigate",
                       self.us());
                return Err(::error::RoutingError::UnknownMessageType);
            }
        };

        match (&request_source, &request_destination) {
            (&Authority::Client(_bootstrap_node, key), &Authority::NaeManager(name)) => {
                let hashed_key = ::sodiumoxide::crypto::hash::sha512::hash(&key.0);
                let close_group_to_client = XorName::new(hashed_key.0);

                if !(self.name_in_range(&close_group_to_client) && close_group_to_client == name) {
                    // TODO(Spandan) Create a better error
                    return Err(RoutingError::BadAuthority);
                }

                let mut close_group = self.routing_table
                                          .our_close_group()
                                          .iter()
                                          .map(|node_info| node_info.public_id.name().clone())
                                          .collect::<Vec<XorName>>();
                close_group.push(*self.full_id.public_id().name());

                let relocated_name = try!(utils::calculate_relocated_name(close_group,
                                                                          &their_public_id.name()));

                debug!("{}Got a request for network name from {:?}, assigning {:?}",
                       self.us(),
                       request_source,
                       relocated_name);

                their_public_id.set_name(relocated_name.clone());

                // From X -> A (via B)
                {
                    let response = ::messages::InternalResponse::GetNetworkName {
                        relocated_id: their_public_id.clone(),
                        signed_request: signed_request,
                    };

                    let routing_message = RoutingMessage {
                        source_authority: request_destination.clone(),
                        destination_authority: request_source,
                        content: ::messages::Content::InternalResponse(response),
                        group_keys: None,
                    };

                    let signed_message = try!(SignedMessage::new(&routing_message, &self.full_id));
                    self.send(signed_message);
                }

                // From X -> Y; Send to close group of the relocated name
                {
                    let request = ::messages::InternalRequest::ExpectCloseNode {
                        expect_id: their_public_id.clone(),
                    };

                    let routing_message = RoutingMessage {
                        source_authority: request_destination,
                        destination_authority: Authority::NodeManager(relocated_name),
                        content: ::messages::Content::InternalRequest(request),
                        group_keys: None,
                    };

                    let signed_message = try!(SignedMessage::new(&routing_message, &self.full_id));

                    Ok(self.send(signed_message))
                }
            }
            _ => Err(RoutingError::BadAuthority),
        }
    }

    // Received by Y; From X -> Y
    fn handle_expect_close_node_request(&mut self,
                                        opt_token: Option<::messages::SignedRequest>,
                                        expect_id: ::id::PublicId)
                                        -> Result<(), RoutingError> {
        trace!("{}[fn handle_expect_close_node_request]", self.us());

        if opt_token.is_some() {
            error!("{}Programming Error - Shouldn't be encountered. Investigate",
                   self.us());
            return Err(::error::RoutingError::UnknownMessageType);
        }

        if let Some(prev_id) = self.node_id_cache.insert(*expect_id.name(), expect_id) {
            warn!("{}Previous id {:?} with same name found during \
                   handle_expect_close_node_request. Ignoring that",
                  self.us(),
                  prev_id);
        }

        Ok(())
    }

    // Received by A; From X -> A
    fn handle_get_network_name_response(&mut self,
                                        relocated_id: ::id::PublicId,
                                        signed_request: ::messages::SignedRequest)
                                        -> Result<(), RoutingError> {
        trace!("{}[fn handle_get_network_name_response]", self.us());

        let signed_message = SignedMessage::from_signed_request(signed_request.clone(),
                                                                self.full_id
                                                                    .public_id()
                                                                    .signing_public_key()
                                                                    .clone());
        let routing_message = try!(signed_message.get_routing_message());

        match routing_message.content {
            Content::InternalRequest(InternalRequest::GetNetworkName { current_id, }) => {
                if *self.full_id.public_id() != current_id {
                    return Err(RoutingError::BadAuthority);
                }

                self.assign_network_name(*relocated_id.name());

                // From A -> Y
                let source_authority = try!(self.get_client_authority());

                let request = ::messages::InternalRequest::GetCloseGroup;

                let routing_msg = ::messages::RoutingMessage {
                    source_authority: source_authority,
                    destination_authority: ::authority::Authority::NodeManager(*relocated_id.name()),
                    content: ::messages::Content::InternalRequest(request),
                    group_keys: None,
                };

                let signed_msg = try!(::messages::SignedMessage::new(&routing_msg, &self.full_id));

                Ok(self.send(signed_msg))
            }
            _ => Err(RoutingError::UnknownMessageType),
        }
    }

    // Received by Y; From A -> Y
    fn handle_get_close_group_request(&mut self,
                                      opt_token: Option<::messages::SignedRequest>,
                                      request_source: ::authority::Authority,
                                      request_destination: ::authority::Authority)
                                      -> Result<(), RoutingError> {
        let signed_request = match opt_token {
            Some(signed_request) => signed_request,
            None => {
                error!("{}Programming Error - Shouldn't be encountered. Investigate",
                       self.us());
                return Err(::error::RoutingError::UnknownMessageType);
            }
        };

        let mut public_ids: Vec<PublicId> = self.routing_table
                                                .our_close_group()
                                                .into_iter()
                                                .map(|node_info| node_info.public_id)
                                                .collect();

        // Also add our own full_id to the close_group list getting sent
        public_ids.push(self.full_id.public_id().clone());

        let response = ::messages::InternalResponse::GetCloseGroup {
            close_group_ids: public_ids,
            signed_request: signed_request,
        };

        let routing_message = ::messages::RoutingMessage {
            source_authority: request_destination,
            destination_authority: request_source,
            content: ::messages::Content::InternalResponse(response),
            group_keys: None,
        };

        let signed_message = try!(::messages::SignedMessage::new(&routing_message, &self.full_id));

        Ok(self.send(signed_message))
    }

    // Received by A; From Y -> A
    fn handle_get_close_group_response(&mut self,
                                       response_destination: ::authority::Authority,
                                       close_group_ids: Vec<::id::PublicId>,
                                       signed_request: ::messages::SignedRequest)
                                       -> Result<(), RoutingError> {
        trace!("{}[fn handle_get_close_group_response]", self.us());

        self.start_listening();

        let signed_message = SignedMessage::from_signed_request(signed_request.clone(),
                                                                self.full_id
                                                                    .public_id()
                                                                    .signing_public_key()
                                                                    .clone());
        let routing_message = try!(signed_message.get_routing_message());

        // From A -> Each in Y
        for peer_id in close_group_ids {
            try!(self.send_endpoints(&peer_id,
                                     response_destination.clone(),
                                     ::authority::Authority::ManagedNode(*peer_id.name())));

            if let Some(prev_id) = self.node_id_cache.insert(*peer_id.name(), peer_id) {
                debug!("{}Previously added ID {:?} was removed from node_id_cache",
                       self.us(),
                       prev_id);
            }
        }

        Ok(())
    }

    fn send_endpoints(&mut self,
                      their_public_id: &::id::PublicId,
                      source_authority: ::authority::Authority,
                      destination_authority: ::authority::Authority)
                      -> Result<(), RoutingError> {
        // TODO(Brian) validate accepting_on has valid entries in future
        let encoded_endpoints =
            try!(::maidsafe_utilities::serialisation::serialise(&self.accepting_on));
        let nonce = ::sodiumoxide::crypto::box_::gen_nonce();
        let encrypted_endpoints =
            ::sodiumoxide::crypto::box_::seal(&encoded_endpoints,
                                              &nonce,
                                              their_public_id.encrypting_public_key(),
                                              self.full_id.encrypting_private_key());

        let request = ::messages::InternalRequest::Endpoints {
            encrypted_endpoints: encrypted_endpoints,
            nonce_bytes: nonce.0,
        };

        let routing_message = ::messages::RoutingMessage {
            source_authority: source_authority,
            destination_authority: destination_authority,
            content: ::messages::Content::InternalRequest(request),
            group_keys: None,
        };

        let signed_message = try!(::messages::SignedMessage::new(&routing_message, &self.full_id));

        Ok(self.send(signed_message))
    }

    fn handle_endpoints(&mut self,
                        opt_token: Option<::messages::SignedRequest>,
                        encrypted_endpoints: Vec<u8>,
                        nonce_bytes: [u8; ::sodiumoxide::crypto::box_::NONCEBYTES],
                        request_source: ::authority::Authority,
                        request_destination: ::authority::Authority)
                        -> Result<(), RoutingError> {
        let signed_request = match opt_token {
            Some(signed_request) => signed_request,
            None => {
                error!("{}Programming Error - Shouldn't be encountered. Investigate",
                       self.us());
                return Err(::error::RoutingError::UnknownMessageType);
            }
        };

        match request_source {
            ::authority::Authority::Client(_bootstrap_node, public_key) => {
                self.handle_endpoints_from_client(encrypted_endpoints,
                                                  nonce_bytes,
                                                  public_key,
                                                  request_source,
                                                  request_destination,
                                                  signed_request)
            }
            ::authority::Authority::ManagedNode(name) => {
                self.handle_endpoints_from_node(encrypted_endpoints,
                                                nonce_bytes,
                                                request_source,
                                                request_destination,
                                                signed_request)
            }
            _ => {
                warn!("{}Invalid authority for handle_endpoints", self.us());
                Err(::error::RoutingError::BadAuthority)
            }
        }
    }

    fn handle_endpoints_from_client(&mut self,
                                    encrypted_endpoints: Vec<u8>,
                                    nonce_bytes: [u8; ::sodiumoxide::crypto::box_::NONCEBYTES],
                                    client_key: ::sodiumoxide::crypto::sign::PublicKey,
                                    request_source: ::authority::Authority,
                                    request_destination: ::authority::Authority,
                                    signed_request: ::messages::SignedRequest)
                                    -> Result<(), RoutingError> {
        match self.node_id_cache
                  .retrieve_all()
                  .iter()
                  .find(|elt| *elt.1.signing_public_key() == client_key) {
            Some(&(ref name, ref their_public_id)) => {
                if self.routing_table.want_to_add(&name) {
                    try!(self.connect(encrypted_endpoints,
                                      nonce_bytes,
                                      their_public_id.encrypting_public_key()));
                    self.send_endpoints(their_public_id, request_destination, request_source)
                } else {
                    debug!("{}No longer want to connect to relocating node although present in \
                            our node_id_cache",
                           self.us());

                    Err(RoutingError::RefusedFromRoutingTable)
                }
            }
            None => {
                debug!("{}Key was not previously cached. Ignoring Endpoint request from unknown \
                        relocating node",
                       self.us());
                Err(RoutingError::RejectedPublicId)
            }
        }
    }

    fn handle_endpoints_from_node(&mut self,
                                  encrypted_endpoints: Vec<u8>,
                                  nonce_bytes: [u8; ::sodiumoxide::crypto::box_::NONCEBYTES],
                                  request_source: ::authority::Authority,
                                  request_destination: ::authority::Authority,
                                  signed_request: ::messages::SignedRequest) -> Result<(), RoutingError> {
        let name = request_source.get_location();
        if self.routing_table.want_to_add(name) {
            if let Some(their_public_id) = self.node_id_cache.get(name).cloned() {
                self.connect(encrypted_endpoints,
                             nonce_bytes,
                             their_public_id.encrypting_public_key())
            } else if let ::authority::Authority::Client(..) = request_destination {
                Err(RoutingError::RejectedPublicId)
            } else {
                let request = ::messages::InternalRequest::GetPublicIdWithEndpoints {
                    encrypted_endpoints: encrypted_endpoints,
                    nonce_bytes: nonce_bytes,
                };

                let routing_message = ::messages::RoutingMessage {
                    source_authority: ::authority::Authority::ManagedNode(self.full_id
                                                                    .public_id()
                                                                    .name()
                                                                    .clone()),
                    destination_authority: ::authority::Authority::NodeManager(name.clone()),
                    content: ::messages::Content::InternalRequest(request),
                    group_keys: None,
                };

                let signed_message = try!(SignedMessage::new(&routing_message, &self.full_id));

                Ok(self.send(signed_message))
            }
        } else {
            debug!("{}No longer want to connect to node although present in our node_id_cache",
                   self.us());
            let _ = self.node_id_cache.remove(name);

            Err(RoutingError::RefusedFromRoutingTable)
        }
    }

    // ---- Connect Requests and Responses --------------------------------------------------------

    /// Scan all passing messages for the existence of nodes in the address space.  If a node is
    /// detected with a name that would improve our routing table, then try to connect.  We ignore
    /// all re-occurrences of this name for one second if we make the attempt to connect.
    fn refresh_routing_table(&mut self, from_node: &XorName) {
        if !self.connection_filter.check(from_node) {
            if self.routing_table.want_to_add(from_node) {
                debug!("{}Refresh routing table for peer {:?}",
                       self.us(),
                       from_node);
                match self.send_connect_request(from_node) {
                    Ok(()) => debug!("{}Sent connect request to {:?}", self.us(), from_node),
                    Err(error) => {
                        error!("{}Failed to send connect request to {:?} - {:?}",
                               self.us(),
                               from_node,
                               error)
                    }
                }
            }
            self.connection_filter.add(from_node.clone());
        }
    }

    fn send_connect_request(&mut self, peer_name: &XorName) -> Result<(), RoutingError> {
        let request = ::messages::InternalRequest::Connect;

        let routing_message = ::messages::RoutingMessage {
            source_authority: ::authority::Authority::ManagedNode(self.full_id.public_id().name().clone()),
            destination_authority: ::authority::Authority::ManagedNode(peer_name.clone()),
            content: ::messages::Content::InternalRequest(request),
            group_keys: None,
        };

        let signed_message = try!(SignedMessage::new(&routing_message, &self.full_id));

        Ok(self.send(signed_message))
    }

    fn handle_connect_request(&mut self,
                              opt_token: Option<::messages::SignedRequest>,
                              name: ::XorName)
                              -> Result<(), RoutingError> {
        trace!("{}Handle ConnectRequest", self.us());

        if opt_token.is_none() {
            // Carry on because presence of this signed_request would not have affected our flow of
            // messages, but log it as a programming error because we should have got it.
            error!("{}Programming Error - Shouldn't be encountered. Investigate",
                   self.us());
        }

        if !self.routing_table.want_to_add(&name) {
            debug!("{}Connect request failed - Don't want to add", self.us());
            return Err(RoutingError::RefusedFromRoutingTable);
        }

        // TODO(Spandan) Update get in LRU to refresh the time to live and use only get()
        if let Some(public_id) = self.node_id_cache.remove(&name) {
            let source_authority = ::authority::Authority::ManagedNode(self.full_id
                                                                 .public_id()
                                                                 .name()
                                                                 .clone());
            try!(self.send_endpoints(&public_id,
                                     source_authority,
                                     ::authority::Authority::ManagedNode(name.clone())));
            let _ = self.node_id_cache.insert(name, public_id.clone());

            return Ok(());
        }

        let request = ::messages::InternalRequest::GetPublicId;

        let routing_message = ::messages::RoutingMessage {
            source_authority: ::authority::Authority::ManagedNode(self.full_id.public_id().name().clone()),
            destination_authority: ::authority::Authority::NodeManager(name),
            content: ::messages::Content::InternalRequest(request),
            group_keys: None,
        };

        let signed_message = try!(SignedMessage::new(&routing_message, &self.full_id));

        Ok(self.send(signed_message))
    }

    fn send_public_id_for_close_node(&mut self,
                                     response: ::messages::InternalResponse,
                                     from_name: ::XorName,
                                     to_name: ::XorName)
                                     -> Result<(), RoutingError> {
        let routing_message = ::messages::RoutingMessage {
            source_authority: ::authority::Authority::NodeManager(to_name),
            destination_authority: ::authority::Authority::ManagedNode(from_name),
            content: ::messages::Content::InternalResponse(response),
            group_keys: None,
        };

        let signed_message = try!(SignedMessage::new(&routing_message, &self.full_id));

        Ok(self.send(signed_message))
    }

    fn handle_get_public_id(&mut self,
                            opt_token: Option<::messages::SignedRequest>,
                            from_name: ::XorName,
                            to_name: ::XorName)
                            -> Result<(), RoutingError> {
        trace!("{}Handle get public id", self.us());

        let signed_request = match opt_token {
            Some(signed_request) => signed_request,
            None => {
                error!("{}Programming Error - Shouldn't be encountered. Investigate",
                       self.us());
                return Err(::error::RoutingError::UnknownMessageType);
            }
        };

        if let Some(node_info) = self.routing_table
                                     .our_close_group()
                                     .into_iter()
                                     .find(|elt| *elt.name() == to_name) {
            let response = ::messages::InternalResponse::GetPublicId {
                public_id: node_info.public_id,
                signed_request: signed_request,
            };

            self.send_public_id_for_close_node(response, from_name, to_name)
        } else {
            debug!("{}Node not found in the close group. Unable to retrieve PublicId",
                   self.us());
            // TODO Invent error for this
            Err(::error::RoutingError::RejectedPublicId)
        }
    }

    fn handle_get_public_id_response(&mut self,
                                     public_id: ::id::PublicId,
                                     signed_request: ::messages::SignedRequest)
                                     -> Result<(), RoutingError> {
        let orig_signed_message =
            ::messages::SignedMessage::from_signed_request(signed_request,
                                                           self.full_id
                                                               .public_id()
                                                               .signing_public_key()
                                                               .clone());
        let orig_routing_message = try!(orig_signed_message.get_routing_message());

        if ::messages::Content::InternalRequest(::messages::InternalRequest::GetPublicId) !=
           orig_routing_message.content {
            // TODO Invent error for this
            return Err(::error::RoutingError::BadAuthority);
        }

        if !self.routing_table.want_to_add(public_id.name()) {
            debug!("{}No longer want to add {:?} to routing table",
                   self.us(),
                   public_id);
            return Err(::error::RoutingError::RefusedFromRoutingTable);
        }

        try!(self.send_endpoints(&public_id,
                                 orig_routing_message.source_authority,
                                 ::authority::Authority::ManagedNode(public_id.name().clone())));
        let _ = self.node_id_cache.insert(public_id.name().clone(), public_id);

        Ok(())
    }

    fn handle_get_public_id_with_endpoints(&mut self,
                                           opt_token: Option<::messages::SignedRequest>,
                                           from_name: ::XorName,
                                           to_name: ::XorName)
                                           -> Result<(), RoutingError> {
        trace!("{}Handle get public id with endpoints", self.us());

        let signed_request = match opt_token {
            Some(signed_request) => signed_request,
            None => {
                error!("{}Programming Error - Shouldn't be encountered. Investigate",
                       self.us());
                return Err(::error::RoutingError::UnknownMessageType);
            }
        };

        if let Some(node_info) = self.routing_table
                                     .our_close_group()
                                     .into_iter()
                                     .find(|elt| *elt.name() == to_name) {
            let response = ::messages::InternalResponse::GetPublicIdWithEndpoints {
                public_id: node_info.public_id,
                signed_request: signed_request,
            };

            self.send_public_id_for_close_node(response, from_name, to_name)
        } else {
            debug!("{}Node not found in the close group. Unable to retrieve PublicId",
                   self.us());
            // TODO Invent error for this
            Err(::error::RoutingError::RejectedPublicId)
        }
    }

    fn handle_get_public_id_with_endpoints_response(&mut self,
                                                    public_id: ::id::PublicId,
                                                    signed_request: ::messages::SignedRequest)
                                                    -> Result<(), RoutingError> {
        let orig_signed_message =
            ::messages::SignedMessage::from_signed_request(signed_request,
                                                           self.full_id
                                                               .public_id()
                                                               .signing_public_key()
                                                               .clone());
        let orig_routing_message = try!(orig_signed_message.get_routing_message());

        // TODO Can be better ?
        let (encrypted_endpoints, nonce_bytes) = if let ::messages
                                                        ::Content
                                                        ::InternalRequest(::messages
                                                                          ::InternalRequest
                                                                          ::GetPublicIdWithEndpoints {
                                                                              encrypted_endpoints,
                                                                              nonce_bytes,
                                                                          }) = orig_routing_message.content {
            (encrypted_endpoints, nonce_bytes)
        } else {
        // TODO Invent error for this
            return Err(::error::RoutingError::BadAuthority)
        };

        let nonce = ::sodiumoxide::crypto::box_::Nonce(nonce_bytes);
        let decrypt_result = ::sodiumoxide::crypto::box_::open(&encrypted_endpoints,
                                                               &nonce,
                                                               public_id.encrypting_public_key(),
                                                               self.full_id
                                                                   .encrypting_private_key());
        let serialised_endpoints = try!(decrypt_result.map_err(|()| {
            ::error::RoutingError::AsymmetricDecryptionFailure
        }));

        if !self.routing_table.want_to_add(public_id.name()) {
            debug!("{}No longer want to add {:?} to routing table",
                   self.us(),
                   public_id);
            return Err(::error::RoutingError::RefusedFromRoutingTable);
        }

        try!(self.send_endpoints(&public_id,
                                 orig_routing_message.source_authority,
                                 ::authority::Authority::ManagedNode(public_id.name().clone())));
        let _ = self.node_id_cache.insert(public_id.name().clone(), public_id);

        Ok(())
    }

    fn connect(&mut self,
               encrypted_endpoints: Vec<u8>,
               nonce_bytes: [u8; ::sodiumoxide::crypto::box_::NONCEBYTES],
               their_public_key: &::sodiumoxide::crypto::box_::PublicKey)
               -> Result<(), RoutingError> {
        let decipher_result =
            ::sodiumoxide::crypto::box_::open(&encrypted_endpoints,
                                              &::sodiumoxide::crypto::box_::Nonce(nonce_bytes),
                                              their_public_key,
                                              self.full_id.encrypting_private_key());

        let serialised_endpoints = try!(decipher_result.map_err(|()| {
            ::error::RoutingError::AsymmetricDecryptionFailure
        }));
        let endpoints =
            try!(::maidsafe_utilities::serialisation::deserialise(&serialised_endpoints));

        debug!("{}Connect: requesting crust connect to {:?}",
               self.us(),
               endpoints);
        self.crust_service.connect(self.connection_counter, endpoints);

        self.connection_counter = self.connection_counter.wrapping_add(1u32);

        // 0 is reserved for Bootstrap
        if self.connection_counter == 0u32 {
            self.connection_counter = 1u32;
        }

        Ok(())
    }

    // ----- Send Functions -----------------------------------------------------------------------

    fn send_to_user(&self, event: Event) {
        debug!("{}Send to user event {:?}", self.us(), event);
        if self.event_sender.send(event).is_err() {
            error!("{}Channel to user is broken;", self.us());
        }
    }

    fn send_content(&mut self,
                    source_authority: Authority,
                    destination_authority: Authority,
                    content: Content) -> Result<(), RoutingError> {
        let routing_message = RoutingMessage {
            source_authority: source_authority,
            destination_authority: destination_authority,
            content: content,
            group_keys: None,
        };

        let signed_message = try!(SignedMessage::new(&routing_message, &self.full_id));

        Ok(self.send(signed_message))
    }

    fn client_send_content(&mut self, destination_authority: Authority, content: Content) {
        match self.get_client_authority() {
            Ok(client_authority) => {
                let routing_message = RoutingMessage {
                    source_authority: client_authority,
                    destination_authority: destination_authority.clone(),
                    content: content.clone(),
                    group_keys: None,
                };

                match SignedMessage::new(&routing_message, &self.full_id) {
                    Ok(signed_message) => self.send(signed_message),
                    // FIXME (ben 24/08/2015) find an elegant way to give the message back to user
                    Err(error) => {
                        self.send_failed_message_to_user(destination_authority, content);
                        error!("{}Failed to serialise signed message: {:?}",
                               self.us(),
                               error);
                    }
                };
            }
            Err(_) => {
                self.send_failed_message_to_user(destination_authority, content);
                error!("{}Failed to get a client authority", self.us());
            }
        }
    }

    fn send_failed_message_to_user(&self, destination_authority: Authority, content: Content) {
        match content {
            Content::ExternalRequest(external_request) => {
                self.send_to_user(Event::FailedRequest {
                    request: external_request,
                    our_authority: None,
                    location: destination_authority,
                    interface_error: InterfaceError::NotConnected,
                });
            }
            Content::ExternalResponse(external_response) => {
                self.send_to_user(Event::FailedResponse {
                    response: external_response,
                    our_authority: None,
                    location: destination_authority,
                    interface_error: InterfaceError::NotConnected,
                });
            }
            _ => {
                error!("{}InternalRequest/Response was sent back to user {:?}",
                       self.us(),
                       content)
            }
        }
    }

    /// Send a SignedMessage out to the destination
    /// 1. if it can be directly sent to a Client, then it will
    /// 2. if we can forward it to nodes closer to the destination, it will be sent in parallel
    /// 3. if the destination is in range for us, then send it to all our close group nodes
    /// 4. if all the above failed, try sending it over all available bootstrap connections
    /// 5. finally, if we are a node and the message concerns us, queue it for processing later.
    fn send(&mut self, _signed_message: SignedMessage) {
        // let message = match signed_message.get_routing_message() {
        //     Ok(routing_message) => routing_message,
        //     Err(error) => {
        //         debug!("{}Signature failed. {:?}", self.us(), error);
        //         return;
        //     }
        // };

        // let destination_authority = message.destination_authority;
        // debug!("{}Send request to {:?}", self.us(), destination_authority);
        // let bytes = match encode(&signed_message) {
        //     Ok(bytes) => bytes,
        //     Err(error) => {
        //         error!("{}Failed to serialise {:?} - {:?}",
        //                self.us(),
        //                signed_message,
        //                error);
        //         return;
        //     }
        // };

        // // If we're a client going to be a node, send via our bootstrap connection
        // if self.state == State::Client {
        //     let bootstrap_connections: Vec<&::crust::Connection> = self.proxy_map.keys().collect();
        //     if bootstrap_connections.is_empty() {
        //         unreachable!("{}Target connections for send is empty", self.us());
        //     }
        //     for connection in bootstrap_connections {
        //         self.crust_service.send(connection.clone(), bytes.clone());
        //         debug!("{}Sent {:?} to bootstrap connection {:?}",
        //                self.us(),
        //                signed_message,
        //                connection);
        //     }
        //     return;
        // }

        // // Handle if we have a client connection as the destination_authority
        // if let Authority::Client(_, ref client_public_key) = destination_authority {
        //     debug!("{}Looking for client target {:?}", self.us(),
        //            ::XorName::new(
        //                ::sodiumoxide::crypto::hash::sha512::hash(&client_public_key[..]).0));
        //     if let Some(client_connection) = self.client_map.get(client_public_key) {
        //         self.crust_service.send(client_connection.clone(), bytes);
        //     } else {
        //         warn!("{}Failed to find client contact for {:?}", self.us(),
        //               ::XorName::new(
        //                   ::sodiumoxide::crypto::hash::sha512::hash(&client_public_key[..]).0));
        //     }
        //     return;
        // }

        // // Query routing table to send it out parallel or to our close group (ourselves excluded)
        // let targets = self.routing_table.target_nodes(destination_authority.get_location());
        // targets.iter().all(|node_info| {
        //     node_info.connections.iter().all(|connection| {
        //         self.crust_service.send(connection.clone(), bytes.clone());
        //         true
        //     })
        // });

        // // If we need to handle this message, handle it.
        // if self.name_in_range(destination_authority.get_location()) {
        //     if let Err(error) = self.handle_routing_message(signed_message) {
        //         error!("{}Failed to handle message ourself: {:?}", self.us(), error)
        //     }
        // }
    }

    // ----- Message Handlers that return to the event channel ------------------------------------

    fn handle_external_response(&mut self,
                                response: ExternalResponse,
                                response_destination_authority: Authority,
                                response_source_authority: Authority)
                                -> Result<(), RoutingError> {

        // Request token is only set if it came from a non-group entity.
        // If it came from a group, then sentinel guarantees message validity.
        if let Some(ref token) = *response.get_signed_token() {
            let signed_message = SignedMessage::from_signed_request(token.clone(),
                                                                    self.full_id
                                                                        .public_id()
                                                                        .signing_public_key()
                                                                        .clone());
            let _ = try!(signed_message.get_routing_message());
        } else {
            if !self.name_in_range(response_destination_authority.get_location()) {
                return Err(RoutingError::BadAuthority);
            };
        };

        self.send_to_user(Event::Response {
            response: response,
            our_authority: response_destination_authority,
            from_authority: response_source_authority,
        });

        Ok(())
    }

    fn handle_refresh(&mut self,
                      type_tag: u64,
                      sender: XorName,
                      payload: Vec<u8>,
                      our_authority: Authority,
                      cause: ::XorName)
                      -> Result<(), RoutingError> {
        debug_assert!(our_authority.is_group());
        let threshold = self.routing_table.dynamic_quorum_size();
        let unknown_cause = !self.refresh_causes.check(&cause);
        let (is_new_request, payloads) = self.refresh_accumulator
                                             .add_message(threshold,
                                                          type_tag.clone(),
                                                          sender,
                                                          our_authority.clone(),
                                                          payload,
                                                          cause);
        // If this is a new refresh instance, notify user to perform refresh.
        if unknown_cause && is_new_request {
            let _ = self.event_sender.send(::event::Event::DoRefresh(type_tag,
                                                                     our_authority.clone(),
                                                                     cause.clone()));
        }
        match payloads {
            Some(payloads) => {
                let _ = self.event_sender.send(Event::Refresh(type_tag, our_authority, payloads));
                Ok(())
            }
            None => Err(::error::RoutingError::NotEnoughSignatures),
        }
    }

    fn get_client_authority(&self) -> Result<Authority, RoutingError> {
        match self.proxy_map.iter().next() {
            Some((ref connection, ref bootstrap_pub_id)) => {
                Ok(Authority::Client(bootstrap_pub_id.name().clone(), *self.full_id.public_id().signing_public_key()))
            },
            None => Err(RoutingError::NotBootstrapped),
        }
    }


    // Returns our name and state for logging
    fn us(&self) -> String {
        format!("{:?}({:?}) - ", self.state, self.full_id.public_id().name())
    }

    /// Returns true if Client(public_key) matches our public signing key, even if we are a full
    /// node; or returns true if Node(name) is our current name.  Note that there is a difference to
    /// using core::us, as that would fail to assert an (old) Client identification after
    /// we were assigned a network name.
    pub fn is_us(&self, address: &Address) -> bool {
        match *address {
            Address::Client(public_key) => {
                public_key == *self.full_id.public_id().signing_public_key()
            }
            Address::Node(name) => name == *self.full_id.public_id().name(),
        }
    }

    /// Returns a borrow of the current state
    pub fn state(&self) -> &State {
        &self.state
    }

    /// Assigning a network received name to the core.  If a name is already assigned, the function
    /// returns false and no action is taken.  After a name is assigned, Routing connections can be
    /// accepted.
    fn assign_network_name(&mut self, new_name: ::XorName) {
        match self.state {
            State::Disconnected | State::Client => {
                debug!("{}Assigning name {:?}", self.us(), new_name)
            }
            _ => unreachable!("{}This should not be called", self.us()),
        }

        debug!("{}Re-creating routing table after relocation", self.us());
        self.routing_table = RoutingTable::new(&new_name);
        self.full_id.public_id_mut().set_name(new_name);
    }

    /// check client_map for a client and remove from map
    fn dropped_client_connection(&mut self, connection: &::crust::Connection) {
        let public_key = self.client_map
                             .iter()
                             .find(|&(_, client)| client == connection)
                             .map(|entry| entry.0.clone());
        if let Some(public_key) = public_key {
            let _ = self.client_map.remove(&public_key);
        }
    }

    fn dropped_bootstrap_connection(&mut self, connection: &::crust::Connection) {
        let _ = self.proxy_map.remove(connection);
    }

    fn dropped_routing_node_connection(&mut self, connection: &::crust::Connection) {
        if let Some(node_name) = self.routing_table.drop_connection(connection) {
            for _node in &self.routing_table.our_close_group() {
                // trigger churn
                // if close node
            }
            self.routing_table.drop_node(&node_name);
        }
    }

    // Add a client to our client map
    fn add_client(&mut self, connection: crust::Connection, public_id: PublicId) {
        if self.client_map.len() == MAX_RELAYS {
            warn!("{}Client map full ({} connections) so won't add {:?} to the client map - \
                   dropping {:?}",
                  self.us(),
                  MAX_RELAYS,
                  public_id,
                  connection);
            self.drop_crust_connection(connection);
        }

        match self.client_map.insert(public_id.signing_public_key().clone(), connection) {
            Some(old_connection) => {
                warn!("{}Found existing entry {:?} for {:?} found while adding to client map",
                      self.us(),
                      old_connection,
                      public_id);
                self.drop_crust_connection(old_connection);
            }
            None => {
                debug!("{}Added client {:?} to client map; {:?}",
                       self.us(),
                       public_id,
                       connection)
            }
        }
    }

    // Add a node to our routing table.
    fn add_node(&mut self, connection: crust::Connection, public_id: PublicId) {
        let peer_name = public_id.name().clone();

        if self.routing_table.has_node(&peer_name) {
            let _ = self.routing_table.add_connection(&peer_name, connection);
            return;
        }

        let connection_clone = connection.clone();
        let node_info = NodeInfo::new(public_id, vec![connection]);
        let should_trigger_churn = self.name_in_range(node_info.name());
        let add_node_result = self.routing_table.add_node(node_info);

        match add_node_result.1 {
            Some(node) => {
                for connection in node.connections {
                    self.drop_crust_connection(connection);
                }
            }
            None => {
                info!("{}No node removed from RT as a result of node addition",
                      self.us())
            }
        }

        if !add_node_result.0 {
            debug!("{}Failed to add {:?} to the routing table - dropping {:?}",
                   self.us(),
                   peer_name,
                   connection_clone);
            self.drop_crust_connection(connection_clone);
            return;
        }

        if self.routing_table.len() == 1 {
            self.state = State::Node;
        } else if self.routing_table.len() == ::kademlia_routing_table::group_size() {
            info!("{}Routing Node has connected to {} nodes",
                  self.us(),
                  self.routing_table.len());
            if let Err(err) = self.event_sender.send(Event::Connected) {
                error!("{}Error sending {:?} to event_sender", self.us(), err.0);
            }
            // Drop the bootstrap connections
            for (connection, _) in self.proxy_map.clone().into_iter() {
                info!("{}Dropping bootstrap connection {:?}",
                      self.us(),
                      connection);
                self.drop_crust_connection(connection);
            }
            self.proxy_map = ::std::collections::HashMap::new();
        }

        if should_trigger_churn {
            if let Err(err) = self.trigger_churn() {
                warn!("{}Churn failed - {:?}", self.us(), err);
            }
        }
    }

    fn trigger_churn(&mut self) -> Result<(), RoutingError> {
        let target_group = self.routing_table.target_nodes(self.full_id.public_id().name());
        let target_group_connections = target_group.iter()
                                                   .flat_map(|node_info| {
                                                       node_info.connections.iter().cloned()
                                                   })
                                                   .collect::<Vec<_>>();

        let mut close_group: Vec<::XorName> = target_group.iter()
                                                          .map(|node_info| {
                                                              node_info.name().clone()
                                                          })
                                                          .collect();

        close_group.push(self.full_id.public_id().name().clone());

        let churn_message = ::direct_messages::DirectMessage::Churn {
            close_group: close_group.clone(),
        };

        // send Churn to all our close group nodes
        let bytes = try!(::maidsafe_utilities::serialisation::serialise(&churn_message));
        for endpoint in target_group_connections {
            self.crust_service.send(endpoint, bytes.clone());
        }

        // notify the user
        let _ = self.event_sender.send(::event::Event::Churn(close_group));

        Ok(())
    }

    /// Returns true if a name is in range for our close group.
    /// If the core is not a full node, this always returns false.
    pub fn name_in_range(&self, name: &XorName) -> bool {
        self.routing_table.is_close(name)
    }

    /// Our authority is defined by the routing message, if we are a full node;  if we are a client,
    /// this always returns Client authority (where the proxy name is taken from the routing message
    /// destination_authority)
    pub fn our_authority(&self, message: &RoutingMessage) -> Option<Authority> {
        if self.state == State::Node {
            our_authority(message, &self.routing_table)
        } else {
            // if the message reached us as a client, then destination_authority.get_location()
            // was our proxy's name
            Some(Authority::Client(message.destination_authority.get_location().clone(),
                                   *self.full_id.public_id().signing_public_key()))
        }
    }

    fn drop_crust_connection(&mut self, connection: ::crust::Connection) {
        debug!("{}Dropping Crust Connection - {:?}", self.us(), connection);
        self.crust_service.drop_node(connection);
        self.handle_lost_connection(connection);
    }
}

//
// #[cfg(test)]
// mod test {
// use action::Action;
// use data::{Data, DataRequest};
// use event::Event;
// use immutable_data::{ImmutableData, ImmutableDataType};
// use messages::{ExternalRequest, ExternalResponse, RoutingMessage, Content};
// use rand::{thread_rng, Rng};
// use std::sync::mpsc;
// use super::RoutingNode;
// use XorName;
// use authority::Authority;
// use data_cache_options::DataCacheOptions;
//
// fn create_routing_node() -> RoutingNode {
//    let (action_sender, action_receiver) = mpsc::channel::<Action>();
//    let (event_sender, _) = mpsc::channel::<Event>();
//    RoutingNode::new(action_sender.clone(),
//                     action_receiver,
//                     event_sender,
//                     false,
//                     None)
// }
//
// RoutingMessage's for ImmutableData Get request/response.
// fn generate_routing_messages() -> (RoutingMessage, RoutingMessage) {
// let mut data = [0u8; 64];
// thread_rng().fill_bytes(&mut data);
//
// let immutable = ImmutableData::new(ImmutableDataType::Normal,
// data.iter().cloned().collect());
// let immutable_data = Data::ImmutableData(immutable.clone());
// let data_request = DataRequest::ImmutableData(immutable.name().clone(),
// immutable.get_type_tag().clone());
// let request = ExternalRequest::Get(data_request.clone(), 0u8);
// let response = ExternalResponse::Get(immutable_data, data_request, None);
//
// let routing_message_request = RoutingMessage {
// source_authority: Authority::ClientManager(XorName::new([1u8; 64])),
// destination_authority: Authority::NaeManager(XorName::new(data)),
// content: Content::ExternalRequest(request),
// group_keys: None,
// };
//
// let routing_message_response = RoutingMessage {
// source_authority: Authority::NaeManager(XorName::new(data)),
// destination_authority: Authority::ClientManager(XorName::new([1u8; 64])),
// content: Content::ExternalResponse(response),
// group_keys: None,
// };
//
// (routing_message_request, routing_message_response)
// }
//
// #[test]
// fn no_caching() {
// let mut node = create_routing_node();
// Get request/response RoutingMessage's for ImmutableData.
// let (message_request, message_response) = generate_routing_messages();
//
// assert!(node.data_cache.handle_cache_get(&message_request).is_none());
// node.data_cache.handle_cache_put(&message_response);
// assert!(node.data_cache.handle_cache_get(&message_request).is_none());
// }
//
// #[test]
// fn enable_immutable_data_caching() {
// let mut node = create_routing_node();
// Enable caching for ImmutableData, disable for other Data types.
// let cache_options = DataCacheOptions::with_caching(false, false, true);
// let _ = node.data_cache.set_cache_options(cache_options);
// Get request/response RoutingMessage's for ImmutableData.
// let (message_request, message_response) = generate_routing_messages();
//
// assert!(node.data_cache.handle_cache_get(&message_request).is_none());
// node.data_cache.handle_cache_put(&message_response);
// assert!(node.data_cache.handle_cache_get(&message_request).is_some());
// }
//
// #[test]
// fn disable_immutable_data_caching() {
// let mut node = create_routing_node();
// Disable caching for ImmutableData, enable for other Data types.
// let cache_options = DataCacheOptions::with_caching(true, true, false);
// let _ = node.data_cache.set_cache_options(cache_options);
// Get request/response RoutingMessage's for ImmutableData.
// let (message_request, message_response) = generate_routing_messages();
//
// assert!(node.data_cache.handle_cache_get(&message_request).is_none());
// node.data_cache.handle_cache_put(&message_response);
// assert!(node.data_cache.handle_cache_get(&message_request).is_none());
// }
// }
//<|MERGE_RESOLUTION|>--- conflicted
+++ resolved
@@ -634,84 +634,6 @@
     //     }
     // }
 
-<<<<<<< HEAD
-        // Cache a response if from a GetRequest and caching is enabled for the Data type.
-        self.data_cache.handle_cache_put(&routing_message);
-        // Get from cache if it's there.
-        if let Some(content) = self.data_cache.handle_cache_get(&routing_message) {
-            let source_authority = ::authority::Authority::ManagedNode(*self.full_id
-                                                                            .public_id()
-                                                                            .name());
-            return self.send_content(source_authority, routing_message.source_authority, content);
-        }
-
-        // Scan for remote names.
-        if self.state == State::Node {
-            // Node Harvesting
-            // FIXME(dirvine) The name here is not a node we cannot harvest it :07/12/2015
-            // match routing_message.from_authority {
-            //     ::authority::Authority::ClientManager(ref name) |
-            //     ::authority::Authority::NaeManager(ref name)  |
-            //     ::authority::Authority::NodeManager(ref name) |
-            //     ::authority::Authority::ManagedNode(ref name) => self.refresh_routing_table(&name),
-            //     ::authority::Authority::Client(_, _) => {}
-            // };
-
-            // Forward the message.
-            debug!("{}Forwarding signed message", self.us());
-            // Swarm
-            self.send(signed_message.clone());
-        }
-
-        // TODO Needs discussion as to what this block does
-        // check if our calculated authority matches the destination authority of the message
-        let our_authority = self.our_authority(&routing_message);
-        if our_authority.clone()
-                        .map_or(true, |our_auth| &routing_message.destination_authority != &our_auth) {
-            // Either the message is directed at a group, and the target should be in range,
-            // or it should be aimed directly at us.
-            if routing_message.destination_authority.is_group() {
-                if !self.name_in_range(routing_message.destination_authority.get_location()) {
-                    debug!("{}Name {:?} not in range",
-                           self.us(),
-                           routing_message.destination_authority.get_location());
-                    return Err(RoutingError::BadAuthority);
-                };
-                debug!("{}Received an in-range group message", self.us());
-            } else {
-                match routing_message.destination_authority.get_address() {
-                    Some(ref address) => {
-                        if !self.is_us(address) {
-                            debug!("{}Destination address {:?} is not us", self.us(), address);
-                            return Err(RoutingError::BadAuthority);
-                        }
-                    }
-                    None => return Err(RoutingError::BadAuthority),
-                }
-            }
-        }
-
-        // Accumulate message
-        debug!("{}Accumulating signed message", self.us());
-
-        // If the message is not from a group then don't accumulate
-        let (accumulated_message, opt_token) = if routing_message.source_authority.is_group() {
-            match self.accumulate(&routing_message,
-                                  signed_message.signing_public_key().clone()) {
-                Some(output_message) => (output_message, None),
-                None => {
-                    debug!("{}Not enough signatures. Not processing request yet",
-                           self.us());
-                    return Err(::error::RoutingError::NotEnoughSignatures);
-                }
-            }
-        } else {
-            (routing_message, Some(signed_message.as_signed_request()))
-        };
-        self.handle_accumulated_message(accumulated_message, opt_token)
-    }
-=======
->>>>>>> 6825b877
 
     fn handle_accumulated_message(&mut self,
                                   accumulated_message: ::messages::RoutingMessage,
