// Copyright 2015 MaidSafe.net limited
//
// This MaidSafe Software is licensed to you under (1) the MaidSafe.net Commercial License,
// version 1.0 or later, or (2) The General Public License (GPL), version 3, depending on which
// licence you accepted on initial access to the Software (the "Licences").
//
// By contributing code to the MaidSafe Software, or to this project generally, you agree to be
// bound by the terms of the MaidSafe Contributor Agreement, version 1.0, found in the root
// directory of this project at LICENSE, COPYING and CONTRIBUTOR respectively and also
// available at: http://www.maidsafe.net/licenses
//
// Unless required by applicable law or agreed to in writing, the MaidSafe Software distributed
// under the GPL Licence is distributed on an "AS IS" BASIS, WITHOUT WARRANTIES OR CONDITIONS
// OF ANY KIND, either express or implied.
//
// See the Licences for the specific language governing permissions and limitations relating to
// use of the MaidSafe Software.

extern crate cbor;
extern crate sodiumoxide;

use std::collections::HashMap;
use sodiumoxide::crypto;

use accumulator;
use message_header;
use types;
use types::RoutingTrait;
use messages::find_group_response::FindGroupResponse;
use messages::get_client_key_response::GetClientKeyResponse;
use messages::get_group_key_response::GetGroupKeyResponse;

pub type ResultType = (message_header::MessageHeader,
                     types::MessageTypeTag, types::SerialisedMessage);

type NodeKeyType = (types::NodeAddress, types::MessageId);
type GroupKeyType = (types::GroupAddress, types::MessageId);
type NodeAccumulatorType = accumulator::Accumulator<NodeKeyType, ResultType>;
type GroupAccumulatorType = accumulator::Accumulator<GroupKeyType, ResultType>;
type KeyAccumulatorType = accumulator::Accumulator<types::GroupAddress, ResultType>;


// TODO (ben 2015-4-2): replace dynamic dispatching with static dispatching
//          https://doc.rust-lang.org/book/static-and-dynamic-dispatch.html
pub trait SendGetKeys {
  fn get_client_key(&mut self, address : types::DhtId);
  fn get_group_key(&mut self, group_address : types::GroupAddress);
}

pub struct Sentinel<'a> {
  send_get_keys_ : &'a mut (SendGetKeys + 'a),
  node_accumulator_ : NodeAccumulatorType,
  group_accumulator_ : GroupAccumulatorType,
  group_key_accumulator_ : KeyAccumulatorType,
  node_key_accumulator_ : KeyAccumulatorType
}

impl<'a> Sentinel<'a> {
  pub fn new(send_get_keys: &'a mut SendGetKeys) -> Sentinel<'a> {
    Sentinel {
      send_get_keys_: send_get_keys,
      node_accumulator_: NodeAccumulatorType::new(types::QUORUM_SIZE as usize),
      group_accumulator_: NodeAccumulatorType::new(types::QUORUM_SIZE as usize),
      group_key_accumulator_: KeyAccumulatorType::new(types::QUORUM_SIZE as usize),
      node_key_accumulator_: KeyAccumulatorType::new(types::QUORUM_SIZE as usize)
    }
  }

  // pub fn get_send_get_keys(&'a mut self) -> &'a mut SendGetKeys { self.send_get_keys }

  pub fn add(&mut self, header : message_header::MessageHeader, type_tag : types::MessageTypeTag,
             message : types::SerialisedMessage) -> Option<ResultType> {
    match type_tag {
      types::MessageTypeTag::GetClientKeyResponse => {
        if header.is_from_group() {
          let keys = self.node_key_accumulator_.add(header.from_group().unwrap(),
                                                    (header.clone(), type_tag, message),
                                                    header.from_node());
          if keys.is_some() {
            let key = (header.from_group().unwrap(), header.message_id());
            let messages = self.node_accumulator_.get(&key);
            if messages.is_some() {
              let resolved = self.resolve(self.validate_node(messages.unwrap().1,
                                                             keys.unwrap().1), false);
              if resolved.is_some() {
                self.node_accumulator_.delete(key);
                return resolved;
              }
            }
          }
        }
      }
      types::MessageTypeTag::GetGroupKeyResponse => {
        if header.is_from_group() {
          let keys = self.group_key_accumulator_.add(header.from_group().unwrap(),
                                                     (header.clone(), type_tag, message),
                                                     header.from_node());
          if keys.is_some() {
            let key = (header.from_group().unwrap(), header.message_id());
            let messages = self.group_accumulator_.get(&key);
            if messages.is_some() {
              let resolved = self.resolve(self.validate_group(messages.unwrap().1,
                                                              keys.unwrap().1), true);
              if resolved.is_some() {
                self.group_accumulator_.delete(key);
                return resolved;
              }
            }
          }
        }
      }
      _ => {
        if header.is_from_group() {
          let key = (header.from_group().unwrap(), header.message_id());
          if !self.group_accumulator_.have_name(&key) {
            self.send_get_keys_.get_group_key(header.from_group().unwrap()); };
          let messages = self.group_accumulator_.add(key.clone(),
                                                     (header.clone(), type_tag, message),
                                                     header.from_node());
          if messages.is_some() {
            let keys = self.group_key_accumulator_.get(&header.from_group().unwrap());
            if keys.is_some() {
              let resolved = self.resolve(self.validate_group(messages.unwrap().1,
                                                              keys.unwrap().1), true);
              if resolved.is_some() {
                self.group_accumulator_.delete(key);
                return resolved;
              }
            }
          }
        } else {
          let key = (header.from_node(), header.message_id());
          if !self.node_accumulator_.have_name(&key) {
            self.send_get_keys_.get_client_key(header.from_group().unwrap()); };
          let messages = self.node_accumulator_.add(key.clone(),
                                                    (header.clone(), type_tag, message),
                                                    header.from_node());
          if messages.is_some() {
            let keys = self.node_key_accumulator_.get(&header.from_group().unwrap());
            if keys.is_some() {
              let resolved = self.resolve(self.validate_node(messages.unwrap().1,
                                                             keys.unwrap().1), false);
              if resolved.is_some() {
                self.node_accumulator_.delete(key);
                return resolved;
              }
            }
          }
        }
      }
    }
    None
  }

  fn validate_node(&self, messages : Vec<accumulator::Response<ResultType>>,
                   keys : Vec<accumulator::Response<ResultType>>) -> Vec<ResultType> {
    if messages.len() == 0 || keys.len() < types::QUORUM_SIZE as usize {
      return Vec::<ResultType>::new();
    }
    let mut verified_messages : Vec<ResultType> = Vec::new();
    let mut keys_map : HashMap<types::DhtId, Vec<types::PublicKey>> = HashMap::new();
    for node_key in keys.iter() {
      let mut d = cbor::Decoder::from_bytes(node_key.value.2.clone());
      let key_response: GetClientKeyResponse = d.decode().next().unwrap().unwrap();
      if !keys_map.contains_key(&key_response.address) {
        keys_map.insert(key_response.address,
                        vec![types::PublicKey{ public_key : key_response.public_key }]);
      } else {
        let public_keys = keys_map.get_mut(&key_response.address);
        let mut public_keys_holder = public_keys.unwrap();
        let target_key = types::PublicKey{ public_key : key_response.public_key };
        if !public_keys_holder.contains(&target_key) {
          public_keys_holder.push(target_key);
        }
      }
    }
    let mut pub_key_list : Vec<types::PublicKey> = Vec::new();
    for (_, value) in keys_map.iter() {
      pub_key_list = value.clone();
      break;
    }
    if keys_map.len() != 1 || pub_key_list.len() != 1 {
      return Vec::<ResultType>::new();
    }
    let public_key = pub_key_list[0].get_public_key();
    for message in messages.iter() {
      let signature = message.value.0.get_signature();
      let ref msg = message.value.2;
      if crypto::sign::verify_detached(&signature.unwrap(), &msg[..], &public_key) {
        verified_messages.push(message.value.clone());
      }
    }
    verified_messages
  }

  fn validate_group(&self, messages : Vec<accumulator::Response<ResultType>>,
                    keys : Vec<accumulator::Response<ResultType>>) -> Vec<ResultType> {
    if messages.len() < types::QUORUM_SIZE as usize || keys.len() < types::QUORUM_SIZE as usize {
      return Vec::<ResultType>::new();
    }
    let mut verified_messages : Vec<ResultType> = Vec::new();
    let mut keys_map : HashMap<types::DhtId, Vec<types::PublicKey>> = HashMap::new();
    for group_key in keys.iter() {
      // deserialise serialised message GetGroupKeyResponse
      let mut d = cbor::Decoder::from_bytes(group_key.value.2.clone());
      let group_key_response: GetGroupKeyResponse = d.decode().next().unwrap().unwrap();
      // public_key = (DhtId, Vec[u8])
      for public_key in group_key_response.public_keys.iter() {
        if !keys_map.contains_key(&public_key.0) {
          keys_map.insert(public_key.0.clone(), vec![types::PublicKey{ public_key : public_key.1.clone() }]);
        } else {
          let public_keys = keys_map.get_mut(&public_key.0);
          let mut public_keys_holder = public_keys.unwrap();
          let target_key = types::PublicKey{ public_key : public_key.1.clone() };
          if !public_keys_holder.contains(&target_key) {
            // flatten, unless different key found for already encountered Address.
            public_keys_holder.push(target_key);
          }
        }
      }
    }
    // TODO(mmoadeli): For the time being, we assume that no invalid public is received
    for (_, pub_key_list) in keys_map.iter() {
      if pub_key_list.len() != 1 {
        panic!("Different keys returned for a single address.");
      }
    }
    for message in messages.iter() {
      let key_map_iter = keys_map.get_mut(&message.value.0.from_node());
      if key_map_iter.is_some() {
        let public_key = key_map_iter.unwrap()[0].get_public_key();
        let signature = message.value.0.get_signature();
        let ref msg = message.value.2;
        if crypto::sign::verify_detached(&signature.unwrap(), &msg[..], &public_key) {
          verified_messages.push(message.value.clone());
        }
      }
    }
    if verified_messages.len() >= types::QUORUM_SIZE as usize {
      verified_messages
    } else {
      Vec::<ResultType>::new()
    }
  }

  fn resolve(&self, verified_messages : Vec<ResultType>, _ : bool) -> Option<ResultType> {
    if verified_messages.len() < types::QUORUM_SIZE as usize {
      return None;
    }
    if verified_messages[0].1 == types::MessageTypeTag::FindGroupResponse {
      let mut decoded_responses : Vec<FindGroupResponse>
        = Vec::with_capacity(verified_messages.len());
      let mut d = cbor::Decoder::from_bytes(verified_messages[0].2.clone());
      let first_find_group_response_message : FindGroupResponse = d.decode().next().unwrap().unwrap();
      // skip first messages, as we will merge into it
      for message in verified_messages.iter().skip(1) {
        let mut d = cbor::Decoder::from_bytes(message.2.clone());
        let find_group_response_message : FindGroupResponse = d.decode().next().unwrap().unwrap();
        decoded_responses.push(find_group_response_message);
      }
      let merged_responses = match first_find_group_response_message.merge(&decoded_responses) {
        Some(merged_responses) => merged_responses,
        None => panic!("No merged group confirmed.") // return None;
      };
      let mut e = cbor::Encoder::from_memory();
      let _ = e.encode(&[&merged_responses]);
      let serialised_merged_message_response = e.as_bytes().to_vec();
      return Some((verified_messages[0].0.clone(),
                  verified_messages[0].1.clone(),
                  serialised_merged_message_response));
    // if part addresses non-account transfer message types, where an exact match is required
    } else if verified_messages[0].1 != types::MessageTypeTag::AccountTransfer {
      for index in 0..verified_messages.len() {
        let serialised_message = verified_messages[index].2.clone();
        let mut count = 0;
        for message in verified_messages.iter() {
          if message.2 == serialised_message {
            // TODO(ben 2015-04-9) FIX ERROR: overcounts, currently not a problem
            count = count + 1;
          }
        }
        if count > types::QUORUM_SIZE {
          return Some(verified_messages[index].clone());
        }
      }
    } else {  // account transfer
      let mut accounts : Vec<types::AccountTransferInfo> = Vec::new();
      for message in verified_messages.iter() {
        let mut d = cbor::Decoder::from_bytes(message.2.clone());
        let obj_after: types::AccountTransferInfo = d.decode().next().unwrap().unwrap();
        accounts.push(obj_after);
      }
      let result = accounts[0].merge(&accounts);
      if result.is_some() {
        let mut tmp = verified_messages[0].clone();
        let mut e = cbor::Encoder::from_memory();
        e.encode(&[&result.unwrap()]).unwrap();
        tmp.2 = types::array_as_vector(e.as_bytes());
        return Some(tmp);
      }
    }
    None
  }
}


#[cfg(test)]
mod test {

  extern crate rand;
  extern crate sodiumoxide;
  extern crate cbor;

  use super::*;
  use std::cmp;
  use sodiumoxide::crypto;
  use types;
  use types::RoutingTrait;
  use message_header;
  use messages;
  use rustc_serialize::Encodable;

  pub struct AddSentinelMessage {
    header : message_header::MessageHeader,
    tag : types::MessageTypeTag,
    serialised_message : Vec<u8>,
    index : u64
  }

  pub fn generate_u8_64() -> Vec<u8> {
    let mut u8_64: Vec<u8> = vec![];
    for _ in (0..64) {
      u8_64.push(rand::random::<u8>());
    }
    u8_64
  }

  pub fn generate_data(length : usize) -> Vec<u8> {
    let mut data: Vec<u8> = vec![];
    for _ in (0..length) {
      data.push(rand::random::<u8>());
    }
    data
  }

  // TODO(ben 2015-04-8): remove this copy from RoutingTabel::closer_to_target
  //                      copied to avoid conflict with
  //                      simultaneous type clean-up effort
  pub fn closer_to_target(lhs: &Vec<u8>,
                          rhs: &Vec<u8>,
                          target: &Vec<u8>) -> bool {
      for i in 0..lhs.len() {
          let res_0 = lhs[i] ^ target[i];
          let res_1 = rhs[i] ^ target[i];

          if res_0 != res_1 {
              return res_0 < res_1
          }
      }
      false
  }

  struct SignatureGroup {
    group_address_ : types::GroupAddress,
    group_size_ : usize,
    authority_ : types::Authority,
    nodes_ : Vec<types::Pmid>
  }

  impl SignatureGroup {
    pub fn new(group_size : usize, authority : types::Authority) -> SignatureGroup {
      let group_address = generate_u8_64();
      let mut nodes : Vec<types::Pmid> = Vec::with_capacity(group_size);
      for _ in 0..group_size {
        nodes.push(types::Pmid::new());
      }
      SignatureGroup {
        group_address_ : group_address,
        group_size_ : group_size,
        authority_ : authority,
        nodes_ : nodes
      }
    }

    pub fn get_group_address(&self) -> types::GroupAddress { self.group_address_.clone() }

    pub fn get_headers(&self, destination_address : &types::DestinationAddress,
               message_id : &types::MessageId, serialised_message : &Vec<u8> )
              -> Vec<message_header::MessageHeader> {
        let mut headers : Vec<message_header::MessageHeader>
            = Vec::with_capacity(self.group_size_);
      for node in &self.nodes_ {
<<<<<<< HEAD
        headers.push(message_header::MessageHeader::new(message_id.clone(),
                    destination_address.clone(),
                    types::SourceAddress {
                      from_node : node.get_name(),
                      from_group : self.group_address_.clone(),
                      reply_to : generate_u8_64()
                    },
                    self.authority_.clone(),
                    types::Signature {
                    signature : crypto::sign::sign(&serialised_message[..],
                                               &node.get_secret_sign_key())
                    }
        ));
=======
        headers.push(message_header
                   ::MessageHeader::new(message_id.clone(),
                      destination_address.clone(),
              types::SourceAddress {
                from_node : types::DhtId::new(types::vector_as_u8_64_array(node.get_name())),
                from_group : Some(self.group_address_.clone()),
                  reply_to : None
              },
              self.authority_.clone(),
                Some(types::Signature {
                signature : crypto::sign::sign(&serialised_message[..],
                                               &node.get_secret_sign_key())
                      })
              ));
>>>>>>> a31ffeb9
      }
      headers
    }

<<<<<<< HEAD
    pub fn get_public_keys(&self) -> Vec<(types::Address, Vec<u8>)> {
      let mut public_keys : Vec<(types::Address, Vec<u8>)>
         = Vec::with_capacity(self.nodes_.len());
=======
    pub fn get_public_keys(&self) -> Vec<(types::DhtId, Vec<u8>)> {
        let mut public_keys : Vec<(types::DhtId, Vec<u8>)>
           = Vec::with_capacity(self.nodes_.len());
>>>>>>> a31ffeb9
      for node in &self.nodes_ {
        // TODO(ben 2015-4-3): replace with proper types for PublicKey
        //                   this is ridiculous:
          let public_sign_key = node.get_public_sign_key().0;
          let mut public_sign_key_as_vec : Vec<u8> = Vec::with_capacity(public_sign_key.len());
          for i in public_sign_key.iter() {
            public_sign_key_as_vec.push(*i);
          }
        public_keys.push((types::DhtId::new(types::vector_as_u8_64_array(node.get_name())), public_sign_key_as_vec));
      }
      public_keys
    }
  }

  struct EmbeddedSignatureGroup {
    group_address_ : types::GroupAddress,
    group_size_ : usize,
    authority_ : types::Authority,
    nodes_ : Vec<types::Pmid>,
    // store the close nodes according
    // to the close group of original group_address
    nodes_of_nodes_ : Vec<(types::Address, Vec<types::Pmid>)>
  }

  impl EmbeddedSignatureGroup {
    pub fn new(group_size : usize, authority : types::Authority)
              -> EmbeddedSignatureGroup {
      let network_size = 10 * group_size;
      let mut all_nodes : Vec<types::Pmid> = Vec::with_capacity(network_size);
      let mut nodes : Vec<types::Pmid> = Vec::with_capacity(group_size);
      let mut nodes_of_nodes : Vec<(types::Address, Vec<types::Pmid>)>
                                = Vec::with_capacity(group_size);
      for _ in 0..network_size {
        all_nodes.push(types::Pmid::new()); // generates two keys !
                                            // can be optimised for larger scaled
      }
      let group_address = generate_u8_64();
      // first sort all nodes to group_address
      all_nodes.sort_by(
        |a, b| if closer_to_target(&a.get_name(), &b.get_name(), &group_address) {
          cmp::Ordering::Less
        } else {
          cmp::Ordering::Greater
        }
      );
      // select group_size closest nodes
      for i in 0..group_size { nodes.push(all_nodes[i].clone()); };
      for node in &nodes {
        // sort all nodes
        all_nodes.sort_by(
          |a, b| if closer_to_target(&a.get_name(), &b.get_name(), &node.get_name()) {
            cmp::Ordering::Less
          } else {
            cmp::Ordering::Greater
          }
        );
        // add ourselves (at 0) and group_size closest
        assert_eq!(all_nodes[0].get_name(), node.get_name());
        let mut nodes_of_node : Vec<types::Pmid> = Vec::with_capacity(group_size + 1);
        for i in 0..group_size + 1 { nodes_of_node.push(all_nodes[i].clone()); };
        nodes_of_nodes.push((node.get_name(), nodes_of_node));
      };
      EmbeddedSignatureGroup {
        group_address_ : group_address,
        group_size_ : group_size,
        authority_ : authority,
        nodes_ : nodes,
        nodes_of_nodes_ : nodes_of_nodes
      }
    }

    pub fn get_group_address(&self) -> types::GroupAddress { self.group_address_.clone() }

    pub fn get_headers(&self, destination_address : &types::DestinationAddress,
               message_id : &types::MessageId, serialised_message : &Vec<u8> )
              -> Vec<message_header::MessageHeader> {
      let mut headers : Vec<message_header::MessageHeader>
          = Vec::with_capacity(self.group_size_);
      for node in &self.nodes_ {
        headers.push(message_header::MessageHeader::new(message_id.clone(),
                    destination_address.clone(),
                    types::SourceAddress {
                      from_node : node.get_name(),
                      from_group : self.group_address_.clone(),
                      reply_to : generate_u8_64()
                    },
                    self.authority_.clone(),
                    types::Signature {
                    signature : crypto::sign::sign(&serialised_message[..],
                                               &node.get_secret_sign_key())
                    }
        ));
      }
      headers
    }

    pub fn get_public_keys(&self, node_name : Vec<u8>) -> Vec<(types::Address, Vec<u8>)> {
      let nodes_of_node = &self.nodes_of_nodes_.iter().find(|x| x.0 == node_name).unwrap();
      let mut public_keys : Vec<(types::Address, Vec<u8>)>
        = Vec::with_capacity(nodes_of_node.1.len());
      for node in &nodes_of_node.1 {
        let public_sign_key = node.get_public_sign_key().0;
        let mut public_sign_key_as_vec : Vec<u8> = Vec::with_capacity(public_sign_key.len());
        for i in public_sign_key.iter() {
          public_sign_key_as_vec.push(*i);
        }
        public_keys.push((node.get_name(), public_sign_key_as_vec));
      }
      public_keys
    }

    pub fn get_public_pmids(&self, node_name : Vec<u8>) -> Vec<types::PublicPmid> {
      let nodes_of_node = &self.nodes_of_nodes_.iter().find(|x| x.0 == node_name).unwrap();
      let mut public_pmids : Vec<types::PublicPmid>
        = Vec::with_capacity(nodes_of_node.1.len());
      for node in &nodes_of_node.1 {
        let public_encrypt_key = types::PublicKey{public_key : node.get_public_key().0.to_vec()};
        // let mut public_encrypt_key_as_vec :  = Vec::with_capacity(public_encrypt_key.len());
        // for i in public_encrypt_key.iter() {
        //   public_encrypt_key_as_vec.push(*i);
        // }
        let public_sign_key = types::Signature{signature : node.get_public_sign_key().0.to_vec()};
        // let mut public_sign_key_as_vec : types::Signature = Vec::with_capacity(public_sign_key.len());
        // for i in public_sign_key.iter() {
        //   public_sign_key_as_vec.push(*i);
        // }
        public_pmids.push(types::PublicPmid{ public_key : public_encrypt_key,
                                             validation_token : public_sign_key});
      }
      public_pmids
    }

    pub fn generate_get_group_key_response_messages(&self,
                destination_address : &types::DestinationAddress,
                message_id : &types::MessageId, message_index : &mut u64)
                -> Vec<AddSentinelMessage> {
      let mut collect_messages : Vec<AddSentinelMessage> = Vec::with_capacity(self.group_size_);
      for node in &self.nodes_ {
        let get_group_key_response = messages::get_group_key_response::GetGroupKeyResponse {
          target_id : self.group_address_.clone(),
          public_keys : self.get_public_keys(node.get_name())
        };
        let mut e = cbor::Encoder::from_memory();
        let _ = e.encode(&[&get_group_key_response]);
        let serialised_message_response = e.as_bytes().to_vec();
        let header = message_header::MessageHeader::new(message_id.clone(),
                    destination_address.clone(),
                    types::SourceAddress {
                      from_node : node.get_name(),
                      from_group : self.group_address_.clone(),
                      reply_to : generate_u8_64()
                    },
                    self.authority_.clone(),
                    types::Signature {
                    signature : crypto::sign::sign(&serialised_message_response[..],
                                               &node.get_secret_sign_key())
                    });
        collect_messages.push(AddSentinelMessage{
                                header : header.clone(),
                                tag : types::MessageTypeTag::GetGroupKeyResponse,
                                serialised_message : serialised_message_response,
                                index : message_index.clone()
                              });
        *message_index += 1;
      }
      collect_messages
    }

    pub fn generate_find_group_response_messages(&self,
                destination_address : &types::DestinationAddress,
                message_id : &types::MessageId, message_index : &mut u64)
                -> Vec<AddSentinelMessage> {
      let mut collect_messages : Vec<AddSentinelMessage> = Vec::with_capacity(self.group_size_);
      for node in &self.nodes_ {
        let find_group_response = messages::find_group_response::FindGroupResponse {
          target_id : self.group_address_.clone(),
          group : self.get_public_pmids(node.get_name())
        };
        let mut e = cbor::Encoder::from_memory();
        let _ = e.encode(&[&find_group_response]);
        let serialised_message_response = e.as_bytes().to_vec();
        let header = message_header::MessageHeader::new(message_id.clone(),
                    destination_address.clone(),
                    types::SourceAddress {
                      from_node : node.get_name(),
                      from_group : self.group_address_.clone(),
                      reply_to : generate_u8_64()
                    },
                    self.authority_.clone(),
                    types::Signature {
                    signature : crypto::sign::sign(&serialised_message_response[..],
                                               &node.get_secret_sign_key())
                    });
        collect_messages.push(AddSentinelMessage{
                                header : header.clone(),
                                tag : types::MessageTypeTag::FindGroupResponse,
                                serialised_message : serialised_message_response,
                                index : message_index.clone()
                              });
        *message_index += 1;
      }
      collect_messages
    }
  }

  pub struct TraceGetKeys {
    send_get_client_key_calls_ : Vec<types::DhtId>,
    send_get_group_key_calls_ : Vec<types::GroupAddress>,
  }

  impl TraceGetKeys {
    pub fn new()-> TraceGetKeys {
      TraceGetKeys {
        send_get_client_key_calls_ : Vec::new(),
        send_get_group_key_calls_ : Vec::new()
      }
    }

    pub fn count_get_client_key_calls(&self, address : &types::DhtId) -> usize {
      self.send_get_client_key_calls_.iter()
                       .filter(|&x| x == address)
                       .count()
    }

    pub fn count_get_group_key_calls(&self, group_address : &types::GroupAddress) -> usize {
      self.send_get_group_key_calls_.iter()
                        .filter(|&x| x == group_address)
                        .count()
    }
  }

  impl SendGetKeys for TraceGetKeys {
  fn get_client_key(&mut self, address : types::DhtId) {
    self.send_get_client_key_calls_.push(address);
  }
    fn get_group_key(&mut self, group_address : types::GroupAddress) {
      self.send_get_group_key_calls_.push(group_address);
    }
  }

  fn generate_messages(headers : Vec<message_header::MessageHeader>,
               tag : types::MessageTypeTag, message : &Vec<u8>,
               message_index : &mut u64)
               -> Vec<AddSentinelMessage> {
    let mut collect_messages : Vec<AddSentinelMessage> = Vec::with_capacity(headers.len());
    for header in headers {
      collect_messages.push(AddSentinelMessage{ header : header,
                            tag : tag.clone(),
                            serialised_message : message.clone(),
                            index : message_index.clone()});
      *message_index += 1;
    }
    collect_messages
  }

  fn count_none_sentinel_returns(sentinel_returns : &Vec<(u64, Option<ResultType>)>)
                   -> usize {
    sentinel_returns.iter().filter(|&x| x.1.is_none()).count()
  }

  fn verify_exactly_one_response(sentinel_returns : &Vec<(u64, Option<ResultType>)>)
                   -> bool {
    sentinel_returns.iter().filter(|&x| x.1.is_some()).count() == 1
  }

  fn get_selected_sentinel_returns(sentinel_returns: &mut Vec<(u64, Option<ResultType>)>,
                    track_messages : &mut Vec<u64>)
                    ->Vec<(u64, Option<ResultType>)> {
    if track_messages.is_empty() { return Vec::<(u64, Option<ResultType>)>::new(); }
    let mut selected_returns : Vec<(u64, Option<ResultType>)> = Vec::new();
    sentinel_returns.sort_by(|a, b| a.0.cmp(&b.0));
    track_messages.sort();
    let mut track_index = 0;
    for sentinel_return in sentinel_returns {
      let track_message = track_messages[track_index];
      if sentinel_return.0 == track_message {
       selected_returns.push(sentinel_return.clone());
      }
      if sentinel_return.0 >= track_message {
       if track_index != track_messages.len() - 1 {
         track_index += 1;
       } else { break; }
      }
    }
    selected_returns
  }

  fn verify_match_sentinel_return(sentinel_return : &ResultType,
                                  original_message_id : types::MessageId,
                                  original_authority : types::Authority,
                                  original_destination : types::DestinationAddress,
                                  original_source_group : types::GroupAddress,
                                  original_message_type_tag : types::MessageTypeTag,
                                  original_message : types::SerialisedMessage)
                                  -> bool {

  if original_message != sentinel_return.2 { return false; };
  if original_message_type_tag != sentinel_return.1 {return false; };
  if original_message_id != sentinel_return.0.message_id() { return false; };
  if original_authority != sentinel_return.0.from_authority() { return false; };
  if original_destination != sentinel_return.0.send_to() { return false; };

  true
  }

  #[test]
  fn simple_add_put_data() {
    let our_pmid = types::Pmid::new();
    let our_destination = types::DestinationAddress {
      dest : types::DhtId::new(types::vector_as_u8_64_array(our_pmid.get_name())),
      reply_to : None
    };
<<<<<<< HEAD
    let signature_group = SignatureGroup::new(types::GROUP_SIZE as usize,
=======
    let group_address = types::DhtId::generate_random();
    let signature_group = SignatureGroup::new(group_address, types::GROUP_SIZE as usize,
>>>>>>> a31ffeb9
               types::Authority::NaeManager);
    let mut trace_get_keys = TraceGetKeys::new();
    let mut sentinel_returns : Vec<(u64, Option<ResultType>)> = Vec::new();
    let mut message_tracker : u64 = 0;
    {
      let mut sentinel = Sentinel::new(&mut trace_get_keys);
      let data : Vec<u8> = generate_data(100usize);
      let put_data = messages::put_data::PutData {
        name_and_type_id : types::NameAndTypeId {
          name : crypto::hash::sha512::hash(&data[..]).0.to_vec(),
          type_id : 0u32  // TODO(ben 2015-04-02: how is type_id determined)
        },
        data : data
      };
      let mut e = cbor::Encoder::from_memory();
      let _ = e.encode(&[&put_data]);
      let serialised_message = e.as_bytes().to_vec();
      let message_id = rand::random::<u32>() as types::MessageId;
      let tag = types::MessageTypeTag::PutData;
      let headers = signature_group.get_headers(&our_destination, &message_id, &serialised_message);
      let collect_messages = generate_messages(headers, tag, &serialised_message, &mut message_tracker);

      let get_group_key_response = messages::get_group_key_response::GetGroupKeyResponse {
        target_id : signature_group.get_group_address(),
        public_keys : signature_group.get_public_keys()
      };
      let mut e = cbor::Encoder::from_memory();
      let _ = e.encode(&[&get_group_key_response]);
      let serialised_message_response = e.as_bytes().to_vec();
      let headers_response = signature_group.get_headers(&our_destination, &message_id,
                                 &serialised_message_response);
      let response_tag = types::MessageTypeTag::GetGroupKeyResponse;
      let collect_response_messages = generate_messages(headers_response, response_tag,
          &serialised_message_response, &mut message_tracker);

    for message in collect_messages {
      sentinel_returns.push((message.index,
                             sentinel.add(message.header,
                                          message.tag,
                                          message.serialised_message)));
    }
    assert_eq!(types::GROUP_SIZE as usize, sentinel_returns.len());
    assert_eq!(types::GROUP_SIZE as usize, count_none_sentinel_returns(&sentinel_returns));
    assert_eq!(false, verify_exactly_one_response(&sentinel_returns));

    for message in collect_response_messages {
      sentinel_returns.push((message.index,
                            sentinel.add(message.header,
                                         message.tag,
                                         message.serialised_message)));
    }
    assert_eq!(2 * types::GROUP_SIZE as usize, sentinel_returns.len());
    assert_eq!(2 * types::GROUP_SIZE as usize - 1, count_none_sentinel_returns(&sentinel_returns));
    assert_eq!(true, verify_exactly_one_response(&sentinel_returns));
    assert_eq!(1, get_selected_sentinel_returns(&mut sentinel_returns,
                    &mut vec![(types::GROUP_SIZE + types::QUORUM_SIZE) as u64]).len());
    }
  assert_eq!(0, trace_get_keys.count_get_client_key_calls(&signature_group.get_group_address()));
  assert_eq!(1, trace_get_keys.count_get_group_key_calls(&signature_group.get_group_address()));
  }

  #[test]
  fn embedded_add_put_data() {
    let our_pmid = types::Pmid::new();
    let our_destination = types::DestinationAddress {
      dest : our_pmid.get_name(),
      reply_to : generate_u8_64()
    };
    let embedded_signature_group = EmbeddedSignatureGroup::new(types::GROUP_SIZE as usize,
               types::Authority::NaeManager);
    let mut trace_get_keys = TraceGetKeys::new();
    let mut sentinel_returns : Vec<(u64, Option<ResultType>)> = Vec::new();
    let mut message_tracker : u64 = 0;
    {
      let mut sentinel = Sentinel::new(&mut trace_get_keys);
      let data : Vec<u8> = generate_data(100usize);
      let put_data = messages::put_data::PutData {
        name_and_type_id : types::NameAndTypeId {
          name : crypto::hash::sha512::hash(&data[..]).0.to_vec(),
          type_id : 0u32  // TODO(ben 2015-04-02: how is type_id determined)
        },
        data : data
      };
      let mut e = cbor::Encoder::from_memory();
      let _ = e.encode(&[&put_data]);
      let serialised_message = e.as_bytes().to_vec();
      let message_id = rand::random::<u32>() as types::MessageId;
      let tag = types::MessageTypeTag::PutData;
      let headers = embedded_signature_group.get_headers(&our_destination, &message_id, &serialised_message);
      let collect_messages = generate_messages(headers, tag, &serialised_message, &mut message_tracker);

      let collect_response_messages = embedded_signature_group
                .generate_get_group_key_response_messages(&our_destination,
                                                          &message_id,
                                                          &mut message_tracker);
    for message in collect_messages {
      sentinel_returns.push((message.index,
                             sentinel.add(message.header,
                                          message.tag,
                                          message.serialised_message)));
    }
    assert_eq!(types::GROUP_SIZE as usize, sentinel_returns.len());
    assert_eq!(types::GROUP_SIZE as usize, count_none_sentinel_returns(&sentinel_returns));
    assert_eq!(false, verify_exactly_one_response(&sentinel_returns));

    for message in collect_response_messages {
      sentinel_returns.push((message.index,
                            sentinel.add(message.header,
                                         message.tag,
                                         message.serialised_message)));
    }
    assert_eq!(2 * types::GROUP_SIZE as usize, sentinel_returns.len());
    assert_eq!(2 * types::GROUP_SIZE as usize - 1, count_none_sentinel_returns(&sentinel_returns));
    assert_eq!(true, verify_exactly_one_response(&sentinel_returns));
    assert_eq!(1, get_selected_sentinel_returns(&mut sentinel_returns,
                    &mut vec![(types::GROUP_SIZE + types::QUORUM_SIZE) as u64]).len());
    }
  assert_eq!(0, trace_get_keys.count_get_client_key_calls(&embedded_signature_group.get_group_address()));
  assert_eq!(1, trace_get_keys.count_get_group_key_calls(&embedded_signature_group.get_group_address()));
  }

  #[test]
  fn embedded_find_group_response() {
    // this sentinel is now the destination
    let our_pmid = types::Pmid::new();
    let our_destination = types::DestinationAddress {
      dest : our_pmid.get_name(),
      reply_to : generate_u8_64()
    };
    let embedded_signature_group = EmbeddedSignatureGroup::new(types::GROUP_SIZE as usize,
               types::Authority::NaeManager);
    let mut trace_get_keys = TraceGetKeys::new();
    let mut sentinel_returns : Vec<(u64, Option<ResultType>)> = Vec::new();
    let mut message_tracker : u64 = 0;
    {
      let mut sentinel = Sentinel::new(&mut trace_get_keys);
      let message_id = rand::random::<u32>() as types::MessageId;
      let collect_messages = embedded_signature_group
                .generate_find_group_response_messages(&our_destination,
                                                       &message_id,
                                                       &mut message_tracker);

      let collect_response_messages = embedded_signature_group
                .generate_get_group_key_response_messages(&our_destination,
                                                          &message_id,
                                                          &mut message_tracker);
    for message in collect_messages {
      sentinel_returns.push((message.index,
                             sentinel.add(message.header,
                                          message.tag,
                                          message.serialised_message)));
    }
    assert_eq!(types::GROUP_SIZE as usize, sentinel_returns.len());
    assert_eq!(types::GROUP_SIZE as usize, count_none_sentinel_returns(&sentinel_returns));
    assert_eq!(false, verify_exactly_one_response(&sentinel_returns));

    for message in collect_response_messages {
      sentinel_returns.push((message.index,
                            sentinel.add(message.header,
                                         message.tag,
                                         message.serialised_message)));
    }
    assert_eq!(2 * types::GROUP_SIZE as usize, sentinel_returns.len());
    assert_eq!(2 * types::GROUP_SIZE as usize - 1, count_none_sentinel_returns(&sentinel_returns));
    assert_eq!(true, verify_exactly_one_response(&sentinel_returns));
    assert_eq!(1, get_selected_sentinel_returns(&mut sentinel_returns,
                    &mut vec![(types::GROUP_SIZE + types::QUORUM_SIZE) as u64]).len());
    }
  assert_eq!(0, trace_get_keys.count_get_client_key_calls(&embedded_signature_group.get_group_address()));
  assert_eq!(1, trace_get_keys.count_get_group_key_calls(&embedded_signature_group.get_group_address()));
  }
}<|MERGE_RESOLUTION|>--- conflicted
+++ resolved
@@ -390,13 +390,12 @@
         let mut headers : Vec<message_header::MessageHeader>
             = Vec::with_capacity(self.group_size_);
       for node in &self.nodes_ {
-<<<<<<< HEAD
         headers.push(message_header::MessageHeader::new(message_id.clone(),
                     destination_address.clone(),
                     types::SourceAddress {
-                      from_node : node.get_name(),
-                      from_group : self.group_address_.clone(),
-                      reply_to : generate_u8_64()
+                      from_node : types::DhtId::new(types::vector_as_u8_64_array(node.get_name())),
+                      from_group : Some(self.group_address_.clone()),
+                      reply_to : None
                     },
                     self.authority_.clone(),
                     types::Signature {
@@ -404,35 +403,13 @@
                                                &node.get_secret_sign_key())
                     }
         ));
-=======
-        headers.push(message_header
-                   ::MessageHeader::new(message_id.clone(),
-                      destination_address.clone(),
-              types::SourceAddress {
-                from_node : types::DhtId::new(types::vector_as_u8_64_array(node.get_name())),
-                from_group : Some(self.group_address_.clone()),
-                  reply_to : None
-              },
-              self.authority_.clone(),
-                Some(types::Signature {
-                signature : crypto::sign::sign(&serialised_message[..],
-                                               &node.get_secret_sign_key())
-                      })
-              ));
->>>>>>> a31ffeb9
       }
       headers
     }
 
-<<<<<<< HEAD
-    pub fn get_public_keys(&self) -> Vec<(types::Address, Vec<u8>)> {
-      let mut public_keys : Vec<(types::Address, Vec<u8>)>
-         = Vec::with_capacity(self.nodes_.len());
-=======
     pub fn get_public_keys(&self) -> Vec<(types::DhtId, Vec<u8>)> {
         let mut public_keys : Vec<(types::DhtId, Vec<u8>)>
            = Vec::with_capacity(self.nodes_.len());
->>>>>>> a31ffeb9
       for node in &self.nodes_ {
         // TODO(ben 2015-4-3): replace with proper types for PublicKey
         //                   this is ridiculous:
@@ -745,12 +722,7 @@
       dest : types::DhtId::new(types::vector_as_u8_64_array(our_pmid.get_name())),
       reply_to : None
     };
-<<<<<<< HEAD
     let signature_group = SignatureGroup::new(types::GROUP_SIZE as usize,
-=======
-    let group_address = types::DhtId::generate_random();
-    let signature_group = SignatureGroup::new(group_address, types::GROUP_SIZE as usize,
->>>>>>> a31ffeb9
                types::Authority::NaeManager);
     let mut trace_get_keys = TraceGetKeys::new();
     let mut sentinel_returns : Vec<(u64, Option<ResultType>)> = Vec::new();
