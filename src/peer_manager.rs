// Copyright 2016 MaidSafe.net limited.
//
// This SAFE Network Software is licensed to you under (1) the MaidSafe.net Commercial License,
// version 1.0 or later, or (2) The General Public License (GPL), version 3, depending on which
// licence you accepted on initial access to the Software (the "Licences").
//
// By contributing code to the SAFE Network Software, or to this project generally, you agree to be
// bound by the terms of the MaidSafe Contributor Agreement, version 1.1.  This, along with the
// Licenses can be found in the root directory of this project at LICENSE, COPYING and CONTRIBUTOR.
//
// Unless required by applicable law or agreed to in writing, the SAFE Network Software distributed
// under the GPL Licence is distributed on an "AS IS" BASIS, WITHOUT WARRANTIES OR CONDITIONS OF ANY
// KIND, either express or implied.
//
// Please review the Licences for the specific language governing permissions and limitations
// relating to use of the SAFE Network Software.

use crust::{PeerId, PrivConnectionInfo, PubConnectionInfo};
use id::PublicId;
use itertools::Itertools;
<<<<<<< HEAD
use maidsafe_utilities::SeededRng;
use rand::{self, Rng};
use routing_table::{OtherMergeDetails, OwnMergeDetails, OwnMergeState, Prefix, RemovalDetails,
                    RoutingTable};
=======
use rand;
use routing_table::{Authority, OtherMergeDetails, OwnMergeDetails, OwnMergeState, Prefix,
                    RemovalDetails, RoutingTable};
>>>>>>> 3535ae12
use routing_table::Error as RoutingTableError;
use rust_sodium::crypto::sign;
use std::{error, fmt, mem};
use std::collections::{BTreeSet, HashMap, HashSet};
use std::collections::hash_map::Values;
use std::time::{Duration, Instant};
use xor_name::XorName;

/// Time (in seconds) after which a joining node will get dropped from the map of joining nodes.
const JOINING_NODE_TIMEOUT_SECS: u64 = 300;
/// Time (in seconds) after which the connection to a peer is considered failed.
const CONNECTION_TIMEOUT_SECS: u64 = 90;
/// Time (in seconds) the node waits for a `NodeIdentify` message.
const NODE_IDENTIFY_TIMEOUT_SECS: u64 = 60;
/// Time (in seconds) the node candidate supposed to complete upload the proof.
const RESOURCE_PROOF_EVALUATE_TIMEOUT_SECS: u64 = 40;
/// Time (in seconds) the node candidate supposed to be arrpoved.
const RESOURCE_PROOF_APPROVE_TIMEOUT_SECS: u64 = 60;

type Group = (Prefix<XorName>, Vec<PublicId>);

#[derive(Debug)]
/// Errors that occur in peer status management.
pub enum Error {
    /// The specified peer was not found.
    PeerNotFound,
    /// The peer is in a state that doesn't allow the requested operation.
    UnexpectedState,
}

impl fmt::Display for Error {
    fn fmt(&self, formatter: &mut fmt::Formatter) -> fmt::Result {
        match *self {
            Error::PeerNotFound => write!(formatter, "Peer not found"),
            Error::UnexpectedState => write!(formatter, "Peer state does not allow operation"),
        }
    }
}

impl error::Error for Error {
    fn description(&self) -> &str {
        match *self {
            Error::PeerNotFound => "Peer not found",
            Error::UnexpectedState => "Peer state does not allow operation",
        }
    }
}

/// Our relationship status with a known peer.
#[derive(Debug)]
pub enum PeerState {
    /// Waiting for Crust to prepare our `PrivConnectionInfo`. Contains source and destination for
    /// sending it to the peer, and their connection info, if we already received it.
    ConnectionInfoPreparing(Authority<XorName>, Authority<XorName>, Option<PubConnectionInfo>),
    /// The prepared connection info that has been sent to the peer.
    ConnectionInfoReady(PrivConnectionInfo),
    /// We called `connect` and are waiting for a `NewPeer` event.
    CrustConnecting,
    /// We failed to connect and are trying to find a tunnel node.
    SearchingForTunnel,
    /// We are connected - via a tunnel if the field is `true` - and waiting for a `NodeIdentify`.
    AwaitingNodeIdentify(bool),
    /// We are the proxy for the client
    Client,
    /// We are the proxy for the joining node
    JoiningNode,
    /// We are approved and routing to that peer - via a tunnel if the field is `true`.
    Routing(bool),
    /// Connected and waiting for approval to that peer - via a tunnel if the field is `true`.
    Candidate(bool),
    /// We are connected to the peer who is our proxy node.
    Proxy,
}

/// The result of adding a peer's `PubConnectionInfo`.
#[derive(Debug)]
pub enum ConnectionInfoReceivedResult {
    /// Our own connection info has already been prepared: The peer was switched to
    /// `CrustConnecting` status; Crust's `connect` method should be called with these infos now.
    Ready(PrivConnectionInfo, PubConnectionInfo),
    /// We don't have a connection info for that peer yet. The peer was switched to
    /// `ConnectionInfoPreparing` status; Crust's `prepare_connection_info` should be called with
    /// this token now.
    Prepare(u32),
    /// We are currently preparing our own connection info and need to wait for it. The peer
    /// remains in `ConnectionInfoPreparing` status.
    Waiting,
    /// We are already connected: They are our proxy.
    IsProxy,
    /// We are already connected: They are our client.
    IsClient,
    /// We are already connected: They are becoming a routing node.
    IsJoiningNode,
    /// We are already connected: They are a routing peer.
    IsConnected,
}

/// The result of adding our prepared `PrivConnectionInfo`. It needs to be sent to a peer as a
/// `PubConnectionInfo`.
#[derive(Debug)]
pub struct ConnectionInfoPreparedResult {
    /// The peer's public ID.
    pub pub_id: PublicId,
    /// The source authority for sending the connection info.
    pub src: Authority<XorName>,
    /// The destination authority for sending the connection info.
    pub dst: Authority<XorName>,
    /// If the peer's connection info was already present, the peer has been moved to
    /// `CrustConnecting` status. Crust's `connect` method should be called with these infos now.
    pub infos: Option<(PrivConnectionInfo, PubConnectionInfo)>,
}

/// Represents peer we are connected or attempting connection to.
pub struct Peer {
    pub_id: PublicId,
    peer_id: Option<PeerId>,
    state: PeerState,
    timestamp: Instant,
}

impl Peer {
    fn new(pub_id: PublicId, peer_id: Option<PeerId>, state: PeerState) -> Self {
        Peer {
            pub_id: pub_id,
            peer_id: peer_id,
            state: state,
            timestamp: Instant::now(),
        }
    }

    pub fn peer_id(&self) -> Option<&PeerId> {
        self.peer_id.as_ref()
    }

    pub fn pub_id(&self) -> &PublicId {
        &self.pub_id
    }

    pub fn name(&self) -> &XorName {
        self.pub_id.name()
    }

    pub fn state(&self) -> &PeerState {
        &self.state
    }

    fn is_expired(&self) -> bool {
        match self.state {
            PeerState::ConnectionInfoPreparing(..) |
            PeerState::ConnectionInfoReady(_) |
            PeerState::CrustConnecting |
            PeerState::SearchingForTunnel => {
                self.timestamp.elapsed() >= Duration::from_secs(CONNECTION_TIMEOUT_SECS)
            }
            PeerState::JoiningNode | PeerState::Proxy => {
                self.timestamp.elapsed() >= Duration::from_secs(JOINING_NODE_TIMEOUT_SECS)
            }
            PeerState::Client |
            PeerState::Routing(_) |
            PeerState::AwaitingNodeIdentify(_) => false,
            PeerState::Candidate(_) => {
                self.timestamp.elapsed() >=
                Duration::from_secs(RESOURCE_PROOF_EVALUATE_TIMEOUT_SECS)
            }
        }
    }
}

/// Holds peers and provides efficient insertion and lookup and removal by peer id and name.
struct PeerMap {
    peers: HashMap<XorName, Peer>,
    names: HashMap<PeerId, XorName>,
}

impl PeerMap {
    fn new() -> Self {
        PeerMap {
            peers: HashMap::new(),
            names: HashMap::new(),
        }
    }

    fn get(&self, peer_id: &PeerId) -> Option<&Peer> {
        if let Some(name) = self.names.get(peer_id) {
            self.peers.get(name)
        } else {
            None
        }
    }

    fn get_mut(&mut self, peer_id: &PeerId) -> Option<&mut Peer> {
        if let Some(name) = self.names.get(peer_id) {
            self.peers.get_mut(name)
        } else {
            None
        }
    }

    fn get_by_name(&self, name: &XorName) -> Option<&Peer> {
        self.peers.get(name)
    }

    // Iterator over all peers in the map.
    fn peers(&self) -> Values<XorName, Peer> {
        self.peers.values()
    }

    fn insert(&mut self, peer: Peer) -> Option<Peer> {
        if let Some(peer_id) = peer.peer_id {
            let _ = self.names.insert(peer_id, *peer.name());
        }

        self.peers.insert(*peer.name(), peer)
    }

    fn remove(&mut self, peer_id: &PeerId) -> Option<Peer> {
        if let Some(name) = self.names.remove(peer_id) {
            self.peers.remove(&name)
        } else {
            None
        }
    }

    fn remove_by_name(&mut self, name: &XorName) -> Option<Peer> {
        if let Some(peer) = self.peers.remove(name) {
            if let Some(peer_id) = peer.peer_id {
                let _ = self.names.remove(&peer_id);
            }

            Some(peer)
        } else {
            None
        }
    }
}

/// A container for information about other nodes in the network.
///
/// This keeps track of which nodes we know of, which ones we have tried to connect to, which IDs
/// we have verified, whom we are directly connected to or via a tunnel.
pub struct PeerManager {
    connection_token_map: HashMap<u32, PublicId>,
    peer_map: PeerMap,
    unknown_peers: HashMap<PeerId, Instant>,
    proxy_peer_id: Option<PeerId>,
    routing_table: RoutingTable<XorName>,
    our_public_id: PublicId,
    node_candidate: Option<(XorName, Instant, Vec<u8>)>,
    peer_candidates: Vec<XorName>,
}

impl PeerManager {
    /// Returns a new peer manager with no entries.
    pub fn new(min_group_size: usize, our_public_id: PublicId) -> PeerManager {
        PeerManager {
            connection_token_map: HashMap::new(),
            peer_map: PeerMap::new(),
            unknown_peers: HashMap::new(),
            proxy_peer_id: None,
            routing_table: RoutingTable::<XorName>::new(*our_public_id.name(), min_group_size),
            our_public_id: our_public_id,
            node_candidate: None,
            peer_candidates: vec![],
        }
    }

    /// Clears the routing table and resets this node's public ID.
    pub fn reset_routing_table(&mut self, our_public_id: PublicId, groups: &[Group]) {
        let min_group_size = self.routing_table.min_group_size();
        self.our_public_id = our_public_id;
        let groups_as_names = groups.into_iter()
            .map(|&(ref prefix, ref members)| {
                (*prefix, members.into_iter().map(|pub_id| *pub_id.name()).collect_vec())
            })
            .collect_vec();
        // TODO - nothing can be done to recover from an error here - use `unwrap!` for now, but
        // consider refactoring to return an error which can be used to transition the state
        // machine to `Terminate`.
        let new_rt = unwrap!(RoutingTable::new_with_groups(*our_public_id.name(),
                                                           min_group_size,
                                                           groups_as_names));
        let old_rt = mem::replace(&mut self.routing_table, new_rt);
        for name in old_rt.iter() {
            let _ = self.peer_map.remove_by_name(name);
        }

        self.cleanup_proxy_peer_id();
    }

    /// Clears the routing table and resets this node's public ID.
    pub fn restart_routing_table(&mut self, our_public_id: PublicId) {
        let min_group_size = self.routing_table.min_group_size();
        self.our_public_id = our_public_id;

        let new_rt = RoutingTable::new(*our_public_id.name(), min_group_size);
        self.routing_table = new_rt;
    }

    /// Populates the routing table.
    pub fn populate_routing_table(&mut self, groups: &[Group]) {
        let min_group_size = self.routing_table.min_group_size();
        let groups_as_names = groups.into_iter()
            .map(|&(ref prefix, ref members)| {
                (*prefix, members.into_iter().map(|pub_id| *pub_id.name()).collect_vec())
            })
            .collect_vec();
        // TODO - nothing can be done to recover from an error here - use `unwrap!` for now, but
        // consider refactoring to return an error which can be used to transition the state
        // machine to `Terminate`.
        let new_rt = unwrap!(RoutingTable::new_with_groups(*self.our_public_id.name(),
                                                           min_group_size,
                                                           groups_as_names));
        self.routing_table = new_rt;
    }

    /// Returns the routing table.
    pub fn routing_table(&self) -> &RoutingTable<XorName> {
        &self.routing_table
    }

    /// Wraps the routing table function of the same name and maps `XorName`s to `PublicId`s.
    pub fn expect_join_our_group
        (&mut self,
         expected_name: &XorName,
         our_public_id: &PublicId)
         -> Result<(bool, (Prefix<XorName>, Vec<PublicId>)), RoutingTableError> {
        if let Some((name, now, _)) = self.node_candidate {
            if name == *expected_name ||
               now.elapsed() < Duration::from_secs(RESOURCE_PROOF_APPROVE_TIMEOUT_SECS) {
                return Err(RoutingTableError::AlreadyExists);
            }
        }

        let (prefix, names) = self.routing_table.expect_join_our_group(expected_name)?;

        if names.len() > 8 {
            self.node_candidate = None;
            let mut rng = SeededRng::new();
            let seed = rng.gen_iter().take(10).collect();
            self.node_candidate = Some((*expected_name, Instant::now(), seed));
        } else {
            return Ok((false, (prefix, vec![])));
        }

        let mut public_ids = vec![];
        for name in names {
            if name == *our_public_id.name() {
                public_ids.push(*our_public_id);
            } else if let Some(peer) = self.peer_map.get_by_name(&name) {
                public_ids.push(*peer.pub_id())
            }
        }
        public_ids.sort();

        Ok((true, (prefix, public_ids)))
    }

    pub fn add_as_peer_candidate(&mut self, name: XorName) {
        self.peer_candidates.push(name)
    }

    pub fn verify_candidate(&mut self,
                            node_name: XorName,
                            proof: Vec<u8>,
                            _leading_zero_bytes: u32,
                            _difficulty: u32)
                            -> Option<bool> {
        if let Some((ref name, ref now, ref seed)) = self.node_candidate {
            if *name == node_name &&
               now.elapsed() < Duration::from_secs(RESOURCE_PROOF_EVALUATE_TIMEOUT_SECS) {
                return Some(*seed == proof);
            }
        }
        None
    }

    pub fn handle_node_approval_vote(&mut self,
                                     candidate_name: XorName,
                                     validity: bool)
                                     -> (bool, Option<(PublicId, PeerId)>) {
        if let Some((name, _, _)) = self.node_candidate {
            if name == candidate_name {
                let result = if validity {
                    let (pub_id, peer_id) = if let Some(peer) = self.peer_map
                        .get_by_name(&candidate_name) {
                        if let Some(peer_id) = peer.peer_id().clone() {
                            (*peer.pub_id(), *peer_id)
                        } else {
                            return (false, None);
                        }
                    } else {
                        return (false, None);
                    };
                    Some((pub_id, peer_id))
                } else {
                    None
                };
                self.node_candidate = None;
                return (true, result);
            }
        }
        (false, None)
    }

    pub fn handle_node_approval(&mut self) -> Vec<(PublicId, PeerId)> {
        let mut result = vec![];
        for peer_name in &self.peer_candidates.clone() {
            if let Some(peer) = self.peer_map.get_by_name(peer_name) {
                if let Some(peer_id) = peer.peer_id().clone() {
                    result.push((*peer.pub_id(), *peer_id));
                }
            }
        }
        self.peer_candidates.clear();
        result
    }

    pub fn is_node_candidate(&mut self,
                             pub_id: &PublicId,
                             peer_id: &PeerId)
                             -> Result<Option<(bool, Vec<u8>)>, RoutingTableError> {
        if let Some((ref name, _, ref seed)) = self.node_candidate {
            if name == pub_id.name() {
                let tunnel = match self.peer_map.remove(peer_id).map(|peer| peer.state) {
                    Some(PeerState::SearchingForTunnel) |
                    Some(PeerState::AwaitingNodeIdentify(true)) => true,
                    Some(PeerState::Routing(_tunnel)) => {
                        error!("NodeCandidate {:?} already in state Routing.", peer_id);
                        return Err(RoutingTableError::AlreadyExists);
                    }
                    _ => false,
                };
                let state = PeerState::Candidate(tunnel);
                let _ = self.peer_map.insert(Peer::new(*pub_id, Some(*peer_id), state));
                return Ok(Some((tunnel, seed.clone())));
            }
        }
        Ok(None)
    }

    pub fn is_peer_candidate(&mut self, pub_id: &PublicId, peer_id: &PeerId) -> bool {
        if !self.peer_candidates.contains(pub_id.name()) {
            return false;
        }
        let tunnel = match self.peer_map.remove(peer_id).map(|peer| peer.state) {
            Some(PeerState::SearchingForTunnel) |
            Some(PeerState::AwaitingNodeIdentify(true)) => true,
            Some(PeerState::Routing(_tunnel)) => {
                error!("PeerCandidate {:?} already in state Routing.", peer_id);
                return true;
            }
            _ => false,
        };
        let state = PeerState::Candidate(tunnel);
        let _ = self.peer_map.insert(Peer::new(*pub_id, Some(*peer_id), state));
        true
    }

    /// Wraps the routing table function of the same name and maps `XorName`s to `PublicId`s.
    pub fn get_groups(&self,
                      name: &XorName,
                      our_public_id: &PublicId)
                      -> Result<Vec<Group>, RoutingTableError> {
        let groups = match self.routing_table.get_groups(name) {
            Ok(groups) => groups,
            Err(err) => return Err(err),
        };
        let mut result = vec![];
        for (prefix, names) in groups {
            let mut public_ids = vec![];
            for name in names {
                if name == *our_public_id.name() {
                    public_ids.push(*our_public_id);
                } else if let Some(peer) = self.peer_map.get_by_name(&name) {
                    public_ids.push(*peer.pub_id())
                }
            }
            public_ids.sort();
            result.push((prefix, public_ids));
        }
        result.sort();
        Ok(result)
    }

    /// Tries to add the given peer to the routing table, and returns the result, if successful.
    pub fn add_to_routing_table(&mut self,
                                pub_id: &PublicId,
                                peer_id: &PeerId)
                                -> Result<bool, RoutingTableError> {
        let _ = self.unknown_peers.remove(peer_id);
        let should_split = self.routing_table.add(*pub_id.name())?;
        let tunnel = match self.peer_map.remove(peer_id).map(|peer| peer.state) {
            Some(PeerState::SearchingForTunnel) |
            Some(PeerState::AwaitingNodeIdentify(true)) => true,
            Some(PeerState::Candidate(tunnel)) => tunnel,
            Some(PeerState::Routing(tunnel)) => {
                error!("Peer {:?} added to routing table, but already in state Routing.",
                       peer_id);
                tunnel
            }
            _ => false,
        };
        let state = PeerState::Routing(tunnel);
        let _ = self.peer_map.insert(Peer::new(*pub_id, Some(*peer_id), state));
        Ok(should_split)
    }

    /// Splits the indicated group and returns the `PeerId`s of any peers to which we should not
    /// remain connected.
    pub fn split_group(&mut self,
                       prefix: Prefix<XorName>)
                       -> (Vec<(XorName, PeerId)>, Option<Prefix<XorName>>) {
        let (names_to_drop, our_new_prefix) = self.routing_table.split(prefix);
        let mut ids_to_drop = vec![];
        for name in &names_to_drop {
            if let Some(peer) = self.peer_map.remove_by_name(name) {
                self.cleanup_proxy_peer_id();
                if let Some(peer_id) = peer.peer_id {
                    ids_to_drop.push((*name, peer_id));
                }
            }
        }
        (ids_to_drop, our_new_prefix)
    }

    // Returns the `OwnMergeState` from `RoutingTable` which defines what further action needs to be
    // taken by the node, and the list of peers to which we should now connect (only those within
    // the merging groups for now).
    pub fn merge_own_group(&mut self,
                           sender_prefix: Prefix<XorName>,
                           merge_prefix: Prefix<XorName>,
                           groups: Vec<Group>)
                           -> (OwnMergeState<XorName>, Vec<PublicId>) {
        self.remove_expired();
        let needed = groups.iter()
            .filter(|&&(prefix, _)| merge_prefix.is_compatible(&prefix))
            .flat_map(|&(_, ref pub_ids)| pub_ids)
            .filter(|pub_id| {
                pub_id.name() != self.routing_table.our_name() &&
                self.peer_map.get_by_name(pub_id.name()).is_none()
            })
            .cloned()
            .collect();

        let groups_as_names = groups.into_iter()
            .map(|(prefix, members)| {
                (prefix, members.into_iter().map(|pub_id| *pub_id.name()).collect::<HashSet<_>>())
            })
            .collect();

        let own_merge_details = OwnMergeDetails {
            sender_prefix: sender_prefix,
            merge_prefix: merge_prefix,
            groups: groups_as_names,
        };
        (self.routing_table.merge_own_group(own_merge_details), needed)
    }

    pub fn merge_other_group(&mut self,
                             prefix: Prefix<XorName>,
                             group: BTreeSet<PublicId>)
                             -> HashSet<PublicId> {
        self.remove_expired();

        let merge_details = OtherMergeDetails {
            prefix: prefix,
            group: group.iter().map(|public_id| *public_id.name()).collect(),
        };
        let needed_names = self.routing_table.merge_other_group(merge_details);
        group.into_iter().filter(|pub_id| needed_names.contains(pub_id.name())).collect()
    }

    /// Returns `true` if we are directly connected to both peers.
    pub fn can_tunnel_for(&self, peer_id: &PeerId, dst_id: &PeerId) -> bool {
        let peer_state = self.get_state(peer_id);
        let dst_state = self.get_state(dst_id);
        match (peer_state, dst_state) {
            (Some(&PeerState::Routing(false)), Some(&PeerState::Routing(false))) => true,
            _ => false,
        }
    }

    /// Returns the public ID of the given peer, if it is in `Routing` state.
    pub fn get_routing_peer(&self, peer_id: &PeerId) -> Option<&PublicId> {
        self.peer_map.get(peer_id).and_then(|peer| {
            if let PeerState::Routing(_) = peer.state {
                Some(&peer.pub_id)
            } else {
                None
            }
        })
    }

    /// Returns the proxy node, if connected.
    pub fn proxy(&self) -> Option<(&PeerId, &PublicId)> {
        if let Some(peer_id) = self.proxy_peer_id.as_ref() {
            if let Some(peer) = self.peer_map.get(peer_id) {
                return Some((peer_id, &peer.pub_id));
            }
        }

        None
    }

    /// Returns the proxy node's public ID, if it has the given peer ID.
    pub fn get_proxy_public_id(&self, peer_id: &PeerId) -> Option<&PublicId> {
        if Some(*peer_id) == self.proxy_peer_id {
            self.peer_map.get(peer_id).map(Peer::pub_id)
        } else {
            None
        }
    }

    /// Returns the proxy node's peer ID, if it has the given name.
    pub fn get_proxy_peer_id(&self, name: &XorName) -> Option<&PeerId> {
        if let Some(ref peer_id) = self.proxy_peer_id {
            if self.peer_map.get(peer_id).map(Peer::name) == Some(name) {
                return Some(peer_id);
            }
        }

        None
    }

    /// Inserts the given peer as a proxy node if applicable, returns `false` if it is not accepted
    /// and should be disconnected.
    pub fn set_proxy(&mut self, peer_id: PeerId, pub_id: PublicId) -> bool {
        if let Some(proxy_peer_id) = self.proxy_peer_id {
            debug!("Not accepting further bootstrap connections.");
            proxy_peer_id == peer_id
        } else {
            let _ = self.insert_peer(pub_id, Some(peer_id), PeerState::Proxy);
            self.proxy_peer_id = Some(peer_id);
            true
        }
    }

    /// Inserts the given client into the map. Returns true if we already had
    /// a peer with the given peer id.
    pub fn insert_client(&mut self, peer_id: PeerId, pub_id: PublicId) -> bool {
        self.insert_peer(pub_id, Some(peer_id), PeerState::Client)
    }

    /// Returns the given client's public key, if present.
    pub fn get_client(&self, peer_id: &PeerId) -> Option<&sign::PublicKey> {
        self.peer_map.get(peer_id).and_then(|peer| match peer.state {
            PeerState::Client => Some(peer.pub_id.signing_public_key()),
            _ => None,
        })
    }

    /// Inserts the given joining node into the map. Returns true if we already
    /// had a peer with the given peer id.
    pub fn insert_joining_node(&mut self, peer_id: PeerId, pub_id: PublicId) -> bool {
        self.insert_peer(pub_id, Some(peer_id), PeerState::JoiningNode)
    }

    /// Returns the given joining node's public key, if present.
    pub fn get_joining_node(&self, peer_id: &PeerId) -> Option<&sign::PublicKey> {
        self.peer_map.get(peer_id).and_then(|peer| match peer.state {
            PeerState::JoiningNode => Some(peer.pub_id.signing_public_key()),
            _ => None,
        })
    }

    /// Removes all joining nodes that have timed out, and returns their peer
    /// IDs. Also, removes our proxy if we have timed out.
    pub fn remove_expired_joining_nodes(&mut self) -> Vec<PeerId> {
        let expired_ids = self.peer_map
            .peers()
            .filter(|peer| match peer.state {
                PeerState::JoiningNode | PeerState::Proxy => peer.is_expired(),
                _ => false,
            })
            .filter_map(|peer| peer.peer_id)
            .collect_vec();

        for peer_id in &expired_ids {
            let _ = self.remove_peer(peer_id);
        }

        self.cleanup_proxy_peer_id();

        expired_ids
    }

    /// Removes all timed out connections to unknown peers (i.e. whose public id we don't have yet)
    /// and also known peers from whom we're awaiting a `NodeIdentify`, and returns their peer IDs.
    pub fn remove_expired_connections(&mut self) -> Vec<PeerId> {
        let mut expired_connections = Vec::new();

        for (peer_id, xor_name) in &self.peer_map.names {
            if let Some(peer) = self.peer_map.peers.get(xor_name) {
                if let PeerState::AwaitingNodeIdentify(_) = peer.state {
                    if peer.timestamp.elapsed() >= Duration::from_secs(NODE_IDENTIFY_TIMEOUT_SECS) {
                        expired_connections.push(*peer_id);
                    }
                }
            }
        }

        for peer_id in &expired_connections {
            let _ = self.peer_map.remove(peer_id);
        }

        let mut expired_unknown_peers = Vec::new();

        for (peer_id, timestamp) in &self.unknown_peers {
            if timestamp.elapsed() >= Duration::from_secs(NODE_IDENTIFY_TIMEOUT_SECS) {
                expired_unknown_peers.push(*peer_id);
            }
        }

        for peer_id in expired_unknown_peers {
            expired_connections.push(peer_id);
            let _ = self.unknown_peers.remove(&peer_id);
        }

        expired_connections
    }

    /// Returns the peer ID of the given node if it is our proxy or client or
    /// joining node.
    pub fn get_proxy_or_client_or_joining_node_peer_id(&self, pub_id: &PublicId) -> Option<PeerId> {
        if let Some(peer) = self.peer_map.get_by_name(pub_id.name()) {
            match peer.state {
                PeerState::Client | PeerState::JoiningNode | PeerState::Proxy => peer.peer_id,
                _ => None,
            }
        } else {
            None
        }
    }

    /// Returns the number of clients for which we act as a proxy and which intend to become a
    /// node.
    pub fn joining_nodes_num(&self) -> usize {
        self.peer_map
            .peers()
            .filter(|&peer| match peer.state {
                PeerState::JoiningNode => true,
                _ => false,
            })
            .count()
    }

    /// Returns the number of clients for which we act as a proxy and which do not intend to become
    /// a node.
    pub fn client_num(&self) -> usize {
        self.peer_map
            .peers()
            .filter(|&peer| match peer.state {
                PeerState::Client => true,
                _ => false,
            })
            .count()
    }

    /// Marks the given peer as "connected and waiting for `NodeIdentify`".
    pub fn connected_to(&mut self, peer_id: &PeerId) {
        if !self.set_state(peer_id, PeerState::AwaitingNodeIdentify(false)) {
            let _ = self.unknown_peers.insert(*peer_id, Instant::now());
        }
    }

    /// Marks the given peer as "connected via tunnel and waiting for `NodeIdentify`".
    /// Returns `false` if a tunnel is not needed.
    pub fn tunnelling_to(&mut self, peer_id: &PeerId) -> bool {
        match self.get_state(peer_id) {
            Some(&PeerState::AwaitingNodeIdentify(false)) |
            Some(&PeerState::Routing(_)) => {
                return false;
            }
            _ => (),
        }
        if !self.set_state(peer_id, PeerState::AwaitingNodeIdentify(true)) {
            let _ = self.unknown_peers.insert(*peer_id, Instant::now());
        }
        true
    }

    /// Returns the public ID of the given peer, if it is in `CrustConnecting` state.
    pub fn get_connecting_peer(&self, peer_id: &PeerId) -> Option<&PublicId> {
        self.peer_map.get(peer_id).and_then(|peer| {
            if let PeerState::CrustConnecting = peer.state {
                return Some(&peer.pub_id);
            } else {
                None
            }
        })
    }

    /// Returns the name of the given peer.
    pub fn get_peer_name(&self, peer_id: &PeerId) -> Option<&XorName> {
        self.peer_map.get(peer_id).map(Peer::name)
    }

    /// Returns the peer with the given peer_id if it is already in one of the
    /// connected states.
    pub fn get_connected_peer(&self, peer_id: &PeerId) -> Option<&Peer> {
        self.peer_map.get(peer_id).and_then(|peer| {
            match peer.state {
                PeerState::Client |
                PeerState::JoiningNode |
                PeerState::Proxy |
                PeerState::Candidate(_) |
                PeerState::Routing(_) => Some(peer),
                _ => None,
            }
        })
    }

    /// Return the PeerId of the node with a given name
    pub fn get_peer_id(&self, name: &XorName) -> Option<&PeerId> {
        self.peer_map.get_by_name(name).and_then(Peer::peer_id)
    }

    /// Return the PeerIds of nodes bearing the names.
    pub fn get_peer_ids(&self, names: &HashSet<XorName>) -> Vec<PeerId> {
        names.iter()
            .filter_map(|name| self.get_peer_id(name))
            .cloned()
            .collect()
    }

    /// Return the PublicIds of nodes bearing the names.
    pub fn get_pub_ids(&self, names: &HashSet<XorName>) -> HashSet<PublicId> {
        let mut result_map = names.iter()
            .filter_map(|name| {
                if let Some(peer) = self.peer_map.get_by_name(name) {
                    Some((*name, peer.pub_id))
                } else {
                    None
                }
            })
            .collect::<HashMap<_, _>>();

        if names.contains(self.our_public_id.name()) {
            let _ = result_map.insert(*self.our_public_id.name(), self.our_public_id);
        }

        names.iter()
            .filter_map(|name| result_map.get(name))
            .cloned()
            .collect()
    }

    /// Sets the given peer to state `SearchingForTunnel` and returns querying candidates.
    /// Returns empty vector of candidates if it is already in Routing state.
    pub fn set_searching_for_tunnel(&mut self,
                                    peer_id: PeerId,
                                    pub_id: PublicId)
                                    -> Vec<(XorName, PeerId)> {
        match self.get_state_by_name(pub_id.name()) {
            Some(&PeerState::Client) |
            Some(&PeerState::JoiningNode) |
            Some(&PeerState::Proxy) |
            Some(&PeerState::Routing(_)) |
            Some(&PeerState::AwaitingNodeIdentify(_)) => return vec![],
            _ => (),
        }

        let _ = self.insert_peer(pub_id, Some(peer_id), PeerState::SearchingForTunnel);

        let close_group = self.routing_table.other_close_names(pub_id.name()).unwrap_or_default();
        self.peer_map
            .peers()
            .filter_map(|peer| peer.peer_id.map(|peer_id| (*peer.name(), peer_id)))
            .filter(|&(name, _)| close_group.contains(&name))
            .collect()
    }

    /// Inserts the given connection info in the map to wait for the peer's info, or returns both
    /// if that's already present and sets the status to `CrustConnecting`. It also returns the
    /// source and destination authorities for sending the serialised connection info to the peer.
    pub fn connection_info_prepared(&mut self,
                                    token: u32,
                                    our_info: PrivConnectionInfo)
                                    -> Result<ConnectionInfoPreparedResult, Error> {
        let pub_id = self.connection_token_map.remove(&token).ok_or(Error::PeerNotFound)?;
        let (src, dst, opt_their_info) = match self.peer_map.remove_by_name(pub_id.name()) {
            Some(Peer { state: PeerState::ConnectionInfoPreparing(src, dst, info), .. }) => {
                (src, dst, info)
            }
            Some(peer) => {
                let _ = self.peer_map.insert(peer);
                return Err(Error::UnexpectedState);
            }
            None => return Err(Error::PeerNotFound),
        };


        Ok(ConnectionInfoPreparedResult {
            pub_id: pub_id,
            src: src,
            dst: dst,
            infos: match opt_their_info {
                Some(their_info) => {
                    let state = PeerState::CrustConnecting;
                    self.insert_peer(pub_id, Some(their_info.id()), state);
                    Some((our_info, their_info))
                }
                None => {
                    let state = PeerState::ConnectionInfoReady(our_info);
                    self.insert_peer(pub_id, None, state);
                    None
                }
            },
        })
    }

    /// Inserts the given connection info in the map to wait for the preparation of our own info, or
    /// returns both if that's already present and sets the status to `CrustConnecting`.
    pub fn connection_info_received(&mut self,
                                    src: Authority<XorName>,
                                    dst: Authority<XorName>,
                                    pub_id: PublicId,
                                    their_info: PubConnectionInfo)
                                    -> Result<ConnectionInfoReceivedResult, Error> {
        let peer_id = their_info.id();

        match self.peer_map.remove_by_name(pub_id.name()) {
            Some(Peer { state: PeerState::ConnectionInfoReady(our_info), .. }) => {
                let state = PeerState::CrustConnecting;
                self.insert_peer(pub_id, Some(peer_id), state);
                Ok(ConnectionInfoReceivedResult::Ready(our_info, their_info))
            }
            Some(Peer { state: PeerState::ConnectionInfoPreparing(src, dst, None), .. }) => {
                let state = PeerState::ConnectionInfoPreparing(src, dst, Some(their_info));
                self.insert_peer(pub_id, Some(peer_id), state);
                Ok(ConnectionInfoReceivedResult::Waiting)
            }
            Some(peer @ Peer { state: PeerState::CrustConnecting, .. }) => {
                let _ = self.peer_map.insert(peer);
                Ok(ConnectionInfoReceivedResult::Waiting)
            }
            Some(peer @ Peer { state: PeerState::Client, .. }) => {
                let _ = self.peer_map.insert(peer);
                Ok(ConnectionInfoReceivedResult::IsClient)
            }
            Some(peer @ Peer { state: PeerState::JoiningNode, .. }) => {
                let _ = self.peer_map.insert(peer);
                Ok(ConnectionInfoReceivedResult::IsJoiningNode)
            }
            Some(peer @ Peer { state: PeerState::Proxy, .. }) => {
                let _ = self.peer_map.insert(peer);
                Ok(ConnectionInfoReceivedResult::IsProxy)
            }
            Some(peer @ Peer { state: PeerState::Routing(_), .. }) => {
                // TODO: We _should_ retry connecting if the peer is connected via tunnel.
                let _ = self.peer_map.insert(peer);
                Ok(ConnectionInfoReceivedResult::IsConnected)
            }
            Some(peer) => {
                let _ = self.peer_map.insert(peer);
                Err(Error::UnexpectedState)
            }
            None => {
                let state = PeerState::ConnectionInfoPreparing(src, dst, Some(their_info));
                self.insert_peer(pub_id, Some(peer_id), state);
                let token = rand::random();
                let _ = self.connection_token_map.insert(token, pub_id);
                Ok(ConnectionInfoReceivedResult::Prepare(token))
            }
        }
    }

    /// Returns a new token for Crust's `prepare_connection_info` and puts the given peer into
    /// `ConnectionInfoPreparing` status.
    pub fn get_connection_token(&mut self,
                                src: Authority<XorName>,
                                dst: Authority<XorName>,
                                pub_id: PublicId)
                                -> Option<u32> {
        match self.get_state_by_name(pub_id.name()) {
            Some(&PeerState::AwaitingNodeIdentify(_)) |
            Some(&PeerState::Client) |
            Some(&PeerState::ConnectionInfoPreparing(..)) |
            Some(&PeerState::ConnectionInfoReady(..)) |
            Some(&PeerState::CrustConnecting) |
            Some(&PeerState::JoiningNode) |
            Some(&PeerState::Proxy) |
            Some(&PeerState::Candidate(_)) |
            Some(&PeerState::Routing(_)) => return None,
            Some(&PeerState::SearchingForTunnel) |
            None => (),
        }
        let token = rand::random();
        let _ = self.connection_token_map.insert(token, pub_id);
        self.insert_peer(pub_id,
                         None,
                         PeerState::ConnectionInfoPreparing(src, dst, None));
        Some(token)
    }

    /// Returns all peers we are looking for a tunnel to.
    pub fn peers_needing_tunnel(&self) -> Vec<PeerId> {
        self.peer_map
            .peers()
            .filter_map(|peer| match peer.state {
                PeerState::SearchingForTunnel => peer.peer_id,
                _ => None,
            })
            .collect()
    }

    /// Returns `Ok(())` if the given peer is not yet in the routing table but is allowed to
    /// connect.
    pub fn allow_connect(&self, name: &XorName) -> Result<(), RoutingTableError> {
        self.routing_table.need_to_add(name)
    }

    /// Removes the given entry, returns the removed peer and if it was a routing node,
    /// the removal details
    pub fn remove_peer(&mut self,
                       peer_id: &PeerId)
                       -> Option<(Peer, Result<RemovalDetails<XorName>, RoutingTableError>)> {
        if let Some(peer) = self.peer_map.remove(peer_id) {
            self.cleanup_proxy_peer_id();
            let removal_details = self.routing_table.remove(peer.name());
            Some((peer, removal_details))
        } else {
            None
        }
    }

    fn get_state(&self, peer_id: &PeerId) -> Option<&PeerState> {
        self.peer_map.get(peer_id).map(Peer::state)
    }

    pub fn get_state_by_name(&self, name: &XorName) -> Option<&PeerState> {
        self.peer_map.get_by_name(name).map(Peer::state)
    }

    fn set_state(&mut self, peer_id: &PeerId, state: PeerState) -> bool {
        if let Some(peer) = self.peer_map.get_mut(peer_id) {
            peer.state = state;
            true
        } else {
            trace!("{:?}: {:?} not found. Cannot set state {:?}.",
                   self.our_public_id.name(),
                   peer_id,
                   state);
            false
        }
    }

    fn insert_peer(&mut self, pub_id: PublicId, peer_id: Option<PeerId>, state: PeerState) -> bool {
        let result = self.peer_map.insert(Peer::new(pub_id, peer_id, state)).is_some();
        self.remove_expired();
        result
    }

    fn remove_expired(&mut self) {
        self.remove_expired_peers();
        self.remove_expired_tokens();
        self.cleanup_proxy_peer_id();
    }

    fn remove_expired_peers(&mut self) {
        let expired_names = self.peer_map
            .peers()
            .filter(|peer| peer.is_expired())
            .map(|peer| *peer.name())
            .collect_vec();

        for name in expired_names {
            let _ = self.peer_map.remove_by_name(&name);
        }

        self.cleanup_proxy_peer_id();
    }

    fn remove_expired_tokens(&mut self) {
        let remove_tokens = self.connection_token_map
            .iter()
            .filter(|&(_, pub_id)| match self.get_state_by_name(pub_id.name()) {
                Some(&PeerState::ConnectionInfoPreparing(..)) => false,
                _ => true,
            })
            .map(|(token, _)| *token)
            .collect_vec();

        for token in remove_tokens {
            let _ = self.connection_token_map.remove(&token);
        }
    }

    fn cleanup_proxy_peer_id(&mut self) {
        if let Some(peer_id) = self.proxy_peer_id {
            if self.peer_map.get(&peer_id).is_none() {
                self.proxy_peer_id = None;
            }
        }
    }
}

#[cfg(feature = "use-mock-crust")]
impl PeerManager {
    pub fn remove_connecting_peers(&mut self) {
        // Remove all peers that are not yet connected.
        let remove_names = self.peer_map
            .peers()
            .filter(|peer| match peer.state {
                PeerState::ConnectionInfoPreparing(..) |
                PeerState::ConnectionInfoReady(_) |
                PeerState::CrustConnecting |
                PeerState::SearchingForTunnel => true,
                _ => false,
            })
            .map(|peer| *peer.name())
            .collect_vec();

        for name in remove_names {
            let _ = self.peer_map.remove_by_name(&name);
        }
    }
}

#[cfg(all(test, feature = "use-mock-crust"))]
mod tests {
    use id::FullId;
    use mock_crust::Endpoint;
    use mock_crust::crust::{PeerId, PrivConnectionInfo, PubConnectionInfo};
    use routing_table::Authority;
    use super::*;
    use xor_name::{XOR_NAME_LEN, XorName};

    fn node_auth(byte: u8) -> Authority<XorName> {
        Authority::ManagedNode(XorName([byte; XOR_NAME_LEN]))
    }

    #[test]
    pub fn connection_info_prepare_receive() {
        let min_group_size = 8;
        let orig_pub_id = *FullId::new().public_id();
        let mut peer_mgr = PeerManager::new(min_group_size, orig_pub_id);

        let our_connection_info = PrivConnectionInfo(PeerId(0), Endpoint(0));
        let their_connection_info = PubConnectionInfo(PeerId(1), Endpoint(1));
        // We decide to connect to the peer with `pub_id`:
        let token = unwrap!(peer_mgr.get_connection_token(node_auth(0), node_auth(1), orig_pub_id));
        // Crust has finished preparing the connection info.
        match peer_mgr.connection_info_prepared(token, our_connection_info.clone()) {
            Ok(ConnectionInfoPreparedResult { pub_id, src, dst, infos: None }) => {
                assert_eq!(orig_pub_id, pub_id);
                assert_eq!(node_auth(0), src);
                assert_eq!(node_auth(1), dst);
            }
            result => panic!("Unexpected result: {:?}", result),
        }
        // Finally, we received the peer's connection info.
        match peer_mgr.connection_info_received(node_auth(0),
                                                node_auth(1),
                                                orig_pub_id,
                                                their_connection_info.clone()) {
            Ok(ConnectionInfoReceivedResult::Ready(our_info, their_info)) => {
                assert_eq!(our_connection_info, our_info);
                assert_eq!(their_connection_info, their_info);
            }
            result => panic!("Unexpected result: {:?}", result),
        }
        // Since both connection infos are present, the state should now be `CrustConnecting`.
        match peer_mgr.get_state_by_name(orig_pub_id.name()) {
            Some(&PeerState::CrustConnecting) => (),
            state => panic!("Unexpected state: {:?}", state),
        }
    }

    #[test]
    pub fn connection_info_receive_prepare() {
        let min_group_size = 8;
        let orig_pub_id = *FullId::new().public_id();
        let mut peer_mgr = PeerManager::new(min_group_size, orig_pub_id);
        let our_connection_info = PrivConnectionInfo(PeerId(0), Endpoint(0));
        let their_connection_info = PubConnectionInfo(PeerId(1), Endpoint(1));
        // We received a connection info from the peer and get a token to prepare ours.
        let token = match peer_mgr.connection_info_received(node_auth(0),
                                                            node_auth(1),
                                                            orig_pub_id,
                                                            their_connection_info.clone()) {
            Ok(ConnectionInfoReceivedResult::Prepare(token)) => token,
            result => panic!("Unexpected result: {:?}", result),
        };
        // Crust has finished preparing the connection info.
        match peer_mgr.connection_info_prepared(token, our_connection_info.clone()) {
            Ok(ConnectionInfoPreparedResult { pub_id,
                                              src,
                                              dst,
                                              infos: Some((our_info, their_info)) }) => {
                assert_eq!(orig_pub_id, pub_id);
                assert_eq!(node_auth(0), src);
                assert_eq!(node_auth(1), dst);
                assert_eq!(our_connection_info, our_info);
                assert_eq!(their_connection_info, their_info);
            }
            result => panic!("Unexpected result: {:?}", result),
        }
        // Since both connection infos are present, the state should now be `CrustConnecting`.
        match peer_mgr.get_state_by_name(orig_pub_id.name()) {
            Some(&PeerState::CrustConnecting) => (),
            state => panic!("Unexpected state: {:?}", state),
        }
    }
}<|MERGE_RESOLUTION|>--- conflicted
+++ resolved
@@ -18,16 +18,10 @@
 use crust::{PeerId, PrivConnectionInfo, PubConnectionInfo};
 use id::PublicId;
 use itertools::Itertools;
-<<<<<<< HEAD
 use maidsafe_utilities::SeededRng;
 use rand::{self, Rng};
-use routing_table::{OtherMergeDetails, OwnMergeDetails, OwnMergeState, Prefix, RemovalDetails,
-                    RoutingTable};
-=======
-use rand;
 use routing_table::{Authority, OtherMergeDetails, OwnMergeDetails, OwnMergeState, Prefix,
                     RemovalDetails, RoutingTable};
->>>>>>> 3535ae12
 use routing_table::Error as RoutingTableError;
 use rust_sodium::crypto::sign;
 use std::{error, fmt, mem};
