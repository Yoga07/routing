--- conflicted
+++ resolved
@@ -836,17 +836,10 @@
             (Authority::ManagedNode, Authority::NaeManager, false) => {
                 let mut put_public_id_relocated = put_public_id.clone();
 
-<<<<<<< HEAD
+                // FIXME: we should add ourselves
                 let close_group_node_ids = self.routing_table.our_close_group().into_iter()
                                                .map(|node_info| node_info.id())
                                                .collect::<Vec<_>>();
-=======
-                let mut close_group_node_ids : Vec<NameType> = Vec::new();
-                for node_info in self.routing_table.our_close_group() {
-                    // FIXME: we should add ourselves
-                    close_group_node_ids.push(node_info.id());
-                }
->>>>>>> e17cdc02
 
                 let relocated_name =  try!(types::calculate_relocated_name(
                                             close_group_node_ids,
@@ -885,7 +878,6 @@
         }
     }
 
-<<<<<<< HEAD
     fn handle_find_group(&mut self, original_header: MessageHeader, body: Bytes) -> RoutingResult {
         let find_group = try!(decode::<FindGroup>(&body));
 
@@ -978,8 +970,9 @@
                 ignore(self.send_on(&get_data_response.name_and_type_id.name, &header,
                              destination, MessageTypeTag::GetDataResponse, body)),
         }
-
-=======
+        Ok(())
+    }
+
     ///  Only use this handler if we have a self-relocated id, and our routing table is empty
     fn handle_put_public_id_zero_node(&mut self, header: MessageHeader, body: Bytes,
         send_to: &Endpoint) -> RoutingResult {
@@ -1010,7 +1003,6 @@
             debug_assert!(self.connection_manager.send(send_to.clone(), encoded_msg)
                 .is_ok());
         };
->>>>>>> e17cdc02
         Ok(())
     }
 
