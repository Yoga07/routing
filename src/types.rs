--- conflicted
+++ resolved
@@ -59,13 +59,8 @@
 pub static GROUP_SIZE: u32 = 23;
 pub static QUORUM_SIZE: u32 = 19;
 
-<<<<<<< HEAD
 #[derive(PartialEq, Eq, Hash, Clone, RustcEncodable, RustcDecodable)]
 pub struct DhtId(pub Vec<u8>);
-=======
-#[derive(PartialEq, Eq, Hash, Clone, RustcEncodable, RustcDecodable, PartialOrd, Ord, Debug)]
-pub struct DhtId(Vec<u8>);
->>>>>>> 1139e530
 
 impl DhtId {
     pub fn new(slice: [u8; 64]) -> DhtId {
