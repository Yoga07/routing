--- conflicted
+++ resolved
@@ -330,12 +330,8 @@
             match event {
                 Event::NodeAdded(..) => node_added_count += 1,
                 Event::NodeLost(..) |
-<<<<<<< HEAD
-                Event::GroupSplit(..) |
+                Event::SectionSplit(..) |
                 Event::RestartRequired |
-=======
-                Event::SectionSplit(..) |
->>>>>>> 33c96d88
                 Event::Tick => (),
                 event => panic!("Got unexpected event: {:?}", event),
             }
